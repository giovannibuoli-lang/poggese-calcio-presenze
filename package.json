--- conflicted
+++ resolved
@@ -9,10 +9,6 @@
     "@testing-library/react": "^16.3.0",
     "@testing-library/user-event": "^13.5.0",
     "firebase": "^10.7.1",
-<<<<<<< HEAD
-    "lucide-react": "^0.561.0",
-=======
->>>>>>> 3d85da27
     "react": "^19.1.1",
     "react-dom": "^19.1.1",
     "react-firebase-hooks": "^5.1.1",
