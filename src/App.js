import React, { useState, useContext, createContext, useMemo, useCallback, useEffect } from 'react';
<<<<<<< HEAD
import InstallPrompt from './InstallPrompt';
import { 
  register as registerServiceWorker,
  requestNotificationPermission,
  sendLocalNotification,
  scheduleEventNotification 
} from './serviceWorkerRegistration';
=======
import { SignedIn, SignedOut, SignIn, SignUp, UserButton, useUser } from '@clerk/clerk-react';
>>>>>>> 3d85da27

// ===== API CLIENT =====
const API_URL = '/api/db';

const apiCall = async (method, body = null, query = '') => {
  const options = {
    method,
    headers: { 'Content-Type': 'application/json' },
  };
  
  if (body) options.body = JSON.stringify(body);

  const response = await fetch(`${API_URL}${query}`, options);
  if (!response.ok) throw new Error(`API Error: ${response.statusText}`);
  return response.json();
};

const api = {
  loadAll: async () => {
    const [teamsRes, playersRes, eventsRes] = await Promise.all([
      apiCall('GET', null, '?table=teams'),
      apiCall('GET', null, '?table=players'),
      apiCall('GET', null, '?table=events'),
    ]);
    
    const teams = {};
    teamsRes.teams.forEach(t => teams[t.id] = t);
    
    const players = {};
    playersRes.players.forEach(p => {
      if (!players[p.team_id]) players[p.team_id] = [];
      players[p.team_id].push(p);
    });
    
    return { teams, players, events: eventsRes.events };
  },

  addTeam: (team) => apiCall('POST', { action: 'add_team', data: team }),
  updateTeam: (id, updates) => apiCall('POST', { action: 'update_team', id, data: updates }),
  deleteTeam: (id) => apiCall('POST', { action: 'delete_team', id }),

  addPlayer: (teamId, player) => apiCall('POST', { action: 'add_player', data: { ...player, teamId } }),
  updatePlayer: (id, updates) => apiCall('POST', { action: 'update_player', id, data: updates }),
  deletePlayer: (id) => apiCall('POST', { action: 'delete_player', id }),

  addEvent: (event) => apiCall('POST', { action: 'add_event', data: event }),
  updateEvent: (id, updates) => apiCall('POST', { action: 'update_event', id, data: updates }),
  deleteEvent: (id) => apiCall('POST', { action: 'delete_event', id }),
};

// ===== DESIGN SYSTEM =====
const colors = {
  primary: '#1E88E5',      // Azzurro principale
  primaryDark: '#1565C0',
  primaryLight: '#42A5F5',
  secondary: '#1976D2',    // Blu
  secondaryDark: '#0D47A1',
  accent: '#FF6F00',       // Arancione accento
  success: '#43A047',
  warning: '#FB8C00',
  danger: '#E53935',
  white: '#FFFFFF',
  black: '#212121',
  gray: '#757575',
  lightGray: '#EEEEEE',
  background: '#F5F5F5',
  cardBg: '#FFFFFF',
  shadow: '0 2px 8px rgba(0,0,0,0.1)',
  shadowHover: '0 4px 16px rgba(0,0,0,0.15)',
};

// ===== ANIMAZIONI CSS =====
const animations = `
  @keyframes slideIn {
    from { opacity: 0; transform: translateY(20px); }
    to { opacity: 1; transform: translateY(0); }
  }
  @keyframes fadeIn {
    from { opacity: 0; }
    to { opacity: 1; }
  }
  @keyframes pulse {
    0%, 100% { transform: scale(1); }
    50% { transform: scale(1.05); }
  }
    /* RESPONSIVE CALENDARIO MOBILE */
  @media (max-width: 768px) {
    .calendar-cell {
      padding: 4px !important;
      min-height: 60px !important;
      font-size: 12px !important;
    }
    .calendar-event {
      font-size: 9px !important;
      padding: 2px 4px !important;
    }
    .calendar-header {
      font-size: 12px !important;
      padding: 4px !important;
    }
    .calendar-nav-button {
      padding: 8px 12px !important;
      font-size: 12px !important;
    }
    .calendar-month-title {
      font-size: 18px !important;
    }
  }

  @media (max-width: 480px) {
    .calendar-day-name {
      font-size: 10px !important;
    }
    .calendar-cell {
      min-height: 50px !important;
    }
    .calendar-event {
      font-size: 8px !important;
    }
  }
`;

// ===== UTILITY FUNCTIONS =====
const formatDate = (date) => {
  if (!date) return '';
  const d = typeof date === 'string' ? new Date(date) : date;
  return d.toLocaleDateString('it-IT', { day: '2-digit', month: '2-digit', year: 'numeric' });
};

const formatTime = (time) => {
  if (!time) return '';
  return time.substring(0, 5);
};

const formatDateTime = (date, time) => {
  const dateStr = formatDate(date);
  const timeStr = formatTime(time);
  return `${dateStr} alle ${timeStr}`;
};

const getDayName = (date) => {
  const d = typeof date === 'string' ? new Date(date) : date;
  return d.toLocaleDateString('it-IT', { weekday: 'long' });
};

const isToday = (date) => {
  const d = typeof date === 'string' ? new Date(date) : date;
  const today = new Date();
  return d.toDateString() === today.toDateString();
};

const isFuture = (date) => {
  const d = typeof date === 'string' ? new Date(date) : date;
  const today = new Date();
  today.setHours(0, 0, 0, 0);
  d.setHours(0, 0, 0, 0);
  return d >= today;
};

// WhatsApp Utils
const generateWhatsAppMessage = (event, team, players, convocatiList) => {
  const eventIcon = event.type === 'allenamento' ? '🏃' : event.type === 'partita' ? '⚽' : '📋';
  const dateStr = formatDate(event.date);
  const timeStr = formatTime(event.time);
  const dayStr = getDayName(event.date);
  
  let message = `${eventIcon} *${event.title.toUpperCase()}*\n\n`;
  message += `🏆 Squadra: ${team.name}\n`;
  message += `📅 Data: ${dayStr} ${dateStr}\n`;
  message += `🕐 Orario: ${timeStr}\n`;
  message += `📍 Luogo: ${event.location}\n`;
  
  if (event.opponent) {
    message += `🆚 Avversario: ${event.opponent}\n`;
  }
  
  if (event.description) {
    message += `\n📝 ${event.description}\n`;
  }
  
  message += `\n👥 *CONVOCATI (${convocatiList.length}):*\n`;
  convocatiList.forEach((player, index) => {
    message += `${index + 1}. ${player.name} (#${player.number})\n`;
  });
  
  message += `\n✅ Conferma la tua presenza!`;
  
  return message;
};

const openWhatsApp = (message) => {
  const encodedMessage = encodeURIComponent(message);
  const whatsappUrl = `https://wa.me/?text=${encodedMessage}`;
  window.open(whatsappUrl, '_blank');
};

// Stats Utils
const calculatePlayerStats = (player, events) => {
  const playerEvents = events.filter(e => e.convocati?.includes(player.id));
  const totalEvents = playerEvents.length;
  
  if (totalEvents === 0) return { total: 0, presenti: 0, assenti: 0, percentage: 0 };
  
  let presenti = 0;
  let assenti = 0;
  
  playerEvents.forEach(event => {
    const response = event.responses[player.id];
    if (response) {
      if (response.status === 'presente') presenti++;
      else if (response.status === 'assente') assenti++;
    }
  });
  
  const percentage = totalEvents > 0 ? Math.round((presenti / totalEvents) * 100) : 0;
  
  return { total: totalEvents, presenti, assenti, percentage };
};

// ===== CONTEXT =====
const AppContext = createContext();

const useAppContext = () => {
  const context = useContext(AppContext);
  if (!context) throw new Error('useAppContext must be used within AppProvider');
  return context;
};

const NotificationContext = createContext();

const useNotification = () => {
  const context = useContext(NotificationContext);
  if (!context) throw new Error('useNotification must be used within NotificationProvider');
  return context;
};

// ===== NOTIFICATION PROVIDER =====
const NotificationProvider = ({ children }) => {
  const [notifications, setNotifications] = useState([]);

  const addNotification = useCallback((message, type = 'info') => {
    const id = Date.now();
    setNotifications(prev => [...prev, { id, message, type }]);
    setTimeout(() => {
      setNotifications(prev => prev.filter(n => n.id !== id));
    }, 4000);
  }, []);

  return (
    <NotificationContext.Provider value={{ addNotification }}>
      {children}
      <div style={{
        position: 'fixed',
        top: '20px',
        right: '20px',
        zIndex: 10000,
        display: 'flex',
        flexDirection: 'column',
        gap: '10px',
      }}>
        {notifications.map(notif => (
          <div key={notif.id} style={{
            padding: '16px 24px',
            borderRadius: '8px',
            backgroundColor: notif.type === 'error' ? colors.danger :
                            notif.type === 'success' ? colors.success :
                            notif.type === 'warning' ? colors.warning : colors.secondary,
            color: colors.white,
            fontWeight: '500',
            boxShadow: colors.shadowHover,
            animation: 'slideIn 0.3s ease-out',
            minWidth: '250px',
          }}>
            {notif.message}
          </div>
        ))}
      </div>
    </NotificationContext.Provider>
  );
};

// ===== APP PROVIDER =====
const AppProvider = ({ children }) => {
  const [teams, setTeams] = useState({});
  const [players, setPlayers] = useState({});
  const [events, setEvents] = useState([]);
  const [isLoading, setIsLoading] = useState(true);

  // Carica dati all'avvio
  useEffect(() => {
    const loadData = async () => {
      try {
        setIsLoading(true);
        const data = await api.loadAll();
        setTeams(data.teams);
        setPlayers(data.players);
        setEvents(data.events);
      } catch (error) {
        console.error('Errore caricamento:', error);
        // Fallback a dati iniziali
        const initialTeams = {
          team1: { id: 'team1', name: 'Prima Squadra', category: 'Seniores', color: colors.primary, icon: '⚽' },
          team2: { id: 'team2', name: 'Juniores', category: 'Under 19', color: colors.secondary, icon: '🏆' },
        };
        const initialPlayers = {
          team1: [
            { id: 'p1', name: 'Marco Rossi', role: 'Portiere', number: 1, phone: '333-1234567', email: 'marco@test.it' },
            { id: 'p2', name: 'Luca Bianchi', role: 'Difensore', number: 4, phone: '333-2345678', email: 'luca@test.it' },
          ],
          team2: []
        };
        const initialEvents = [];
        setTeams(initialTeams);
        setPlayers(initialPlayers);
        setEvents(initialEvents);
      } finally {
        setIsLoading(false);
      }
    };
    loadData();
  }, []);

  const addTeam = useCallback(async (team) => {
    await api.addTeam(team);
    setTeams(prev => ({ ...prev, [team.id]: team }));
    setPlayers(prev => ({ ...prev, [team.id]: [] }));
  }, []);

  const updateTeam = useCallback(async (teamId, updates) => {
    await api.updateTeam(teamId, updates);
    setTeams(prev => ({ ...prev, [teamId]: { ...prev[teamId], ...updates } }));
  }, []);

  const deleteTeam = useCallback(async (teamId) => {
    await api.deleteTeam(teamId);
    setTeams(prev => { const n = { ...prev }; delete n[teamId]; return n; });
    setPlayers(prev => { const n = { ...prev }; delete n[teamId]; return n; });
    setEvents(prev => prev.filter(e => e.teamId !== teamId));
  }, []);

  const addPlayer = useCallback(async (teamId, player) => {
    await api.addPlayer(teamId, player);
    setPlayers(prev => ({ ...prev, [teamId]: [...(prev[teamId] || []), player] }));
  }, []);

  const updatePlayer = useCallback(async (teamId, playerId, updates) => {
    await api.updatePlayer(playerId, updates);
    setPlayers(prev => ({
      ...prev,
      [teamId]: prev[teamId].map(p => p.id === playerId ? { ...p, ...updates } : p)
    }));
  }, []);

  const deletePlayer = useCallback(async (teamId, playerId) => {
    await api.deletePlayer(playerId);
    setPlayers(prev => ({ ...prev, [teamId]: prev[teamId].filter(p => p.id !== playerId) }));
  }, []);

  const addEvent = useCallback(async (event) => {
    await api.addEvent(event);
    setEvents(prev => [...prev, event]);
  }, []);

  const updateEvent = useCallback(async (eventId, updates) => {
    await api.updateEvent(eventId, updates);
    setEvents(prev => prev.map(e => e.id === eventId ? { ...e, ...updates } : e));
  }, []);

  const deleteEvent = useCallback(async (eventId) => {
    await api.deleteEvent(eventId);
    setEvents(prev => prev.filter(e => e.id !== eventId));
  }, []);

const addEventResponse = useCallback(async (eventId, playerId, response) => {
  const event = events.find(e => e.id === eventId);
  if (!event) return;

  const updatedResponses = {
    ...event.responses,
    [playerId]: {
      status: response.status,
      note: response.note || '',
      respondedAt: new Date().toISOString(),
    }
  };

  const updates = {
    teamId: event.team_id,
    type: event.type,
    title: event.title,
    date: event.date,
    time: event.time,
    location: event.location,
    opponent: event.opponent || '',
    description: event.description || '',
    convocati: event.convocati,
    responses: updatedResponses,
  };

  await api.updateEvent(eventId, updates);
  
  const updatedEvent = { ...event, responses: updatedResponses };
  setEvents(prev => prev.map(e => e.id === eventId ? updatedEvent : e));
}, [events]);

  const resetAllData = useCallback(async () => {
    const teamIds = Object.keys(teams);
    for (const teamId of teamIds) {
      await api.deleteTeam(teamId);
    }
    window.location.reload();
  }, [teams]);

  if (isLoading) {
    return (
      <div style={{
        minHeight: '100vh',
        display: 'flex',
        alignItems: 'center',
        justifyContent: 'center',
        backgroundColor: colors.background,
      }}>
        <div style={{ textAlign: 'center' }}>
          <div style={{ fontSize: '64px', marginBottom: '16px' }}>⚽</div>
          <div style={{ fontSize: '18px', color: colors.primary }}>Caricamento...</div>
        </div>
      </div>
    );
  }

  return <AppContext.Provider value={{
    teams,
    players,
    events,
    isLoading,
    addTeam,
    updateTeam,
    deleteTeam,
    addPlayer,
    updatePlayer,
    deletePlayer,
    addEvent,
    updateEvent,
    deleteEvent,
    addEventResponse,
    resetAllData,
  }}>{children}</AppContext.Provider>;
};
// ===== STYLES =====
const styles = {
  container: {
    minHeight: '100vh',
    backgroundColor: colors.background,
    fontFamily: '-apple-system, BlinkMacSystemFont, "Segoe UI", Roboto, sans-serif',
  },
  header: {
    background: `linear-gradient(135deg, ${colors.primary} 0%, ${colors.primaryDark} 100%)`,
    color: colors.white,
    padding: '24px 20px',
    boxShadow: colors.shadow,
  },
  headerContent: {
    maxWidth: '1200px',
    margin: '0 auto',
    display: 'flex',
    justifyContent: 'space-between',
    alignItems: 'center',
  },
  headerTitle: {
    fontSize: '28px',
    fontWeight: '700',
    marginBottom: '4px',
  },
  headerSubtitle: {
    fontSize: '14px',
    opacity: 0.9,
  },
  content: {
    maxWidth: '1200px',
    margin: '0 auto',
    padding: '24px 20px',
  },
  card: {
    backgroundColor: colors.cardBg,
    borderRadius: '12px',
    padding: '24px',
    boxShadow: colors.shadow,
    marginBottom: '20px',
    animation: 'slideIn 0.4s ease-out',
  },
  button: {
    padding: '12px 24px',
    borderRadius: '8px',
    border: 'none',
    fontWeight: '600',
    fontSize: '14px',
    cursor: 'pointer',
    transition: 'all 0.3s',
    textAlign: 'center',
    display: 'inline-block',
  },
  input: {
    width: '100%',
    padding: '12px',
    border: `2px solid ${colors.lightGray}`,
    borderRadius: '8px',
    fontSize: '14px',
    fontFamily: 'inherit',
    transition: 'border-color 0.3s',
    boxSizing: 'border-box',
  },
  select: {
    width: '100%',
    padding: '12px',
    border: `2px solid ${colors.lightGray}`,
    borderRadius: '8px',
    fontSize: '14px',
    fontFamily: 'inherit',
    backgroundColor: colors.white,
    cursor: 'pointer',
    boxSizing: 'border-box',
  },
  textarea: {
    width: '100%',
    padding: '12px',
    border: `2px solid ${colors.lightGray}`,
    borderRadius: '8px',
    fontSize: '14px',
    fontFamily: 'inherit',
    minHeight: '100px',
    resize: 'vertical',
    boxSizing: 'border-box',
  },
  badge: {
    display: 'inline-block',
    padding: '4px 12px',
    borderRadius: '20px',
    fontSize: '12px',
    fontWeight: '600',
  },
};

// ===== COMPONENTS =====
const Button = ({ title, onPress, variant = 'primary', disabled = false, style = {} }) => {
  const variants = {
    primary: {
      backgroundColor: colors.primary,
      color: colors.white,
    },
    secondary: {
      backgroundColor: colors.secondary,
      color: colors.white,
    },
    success: {
      backgroundColor: colors.success,
      color: colors.white,
    },
    danger: {
      backgroundColor: colors.danger,
      color: colors.white,
    },
    outline: {
      backgroundColor: 'transparent',
      color: colors.primary,
      border: `2px solid ${colors.primary}`,
    },
  };

  return (
    <button
      onClick={onPress}
      disabled={disabled}
      style={{
        ...styles.button,
        ...variants[variant],
        opacity: disabled ? 0.5 : 1,
        cursor: disabled ? 'not-allowed' : 'pointer',
        ...style,
      }}
      onMouseEnter={(e) => !disabled && (e.target.style.transform = 'translateY(-2px)')}
      onMouseLeave={(e) => (e.target.style.transform = 'translateY(0)')}
    >
      {title}
    </button>
  );
};

const Input = ({ label, value, onChange, type = 'text', placeholder = '', error = '', required = false, ...props }) => {
  return (
    <div style={{ marginBottom: '16px' }}>
      {label && (
        <label style={{
          display: 'block',
          marginBottom: '8px',
          fontWeight: '600',
          color: colors.black,
          fontSize: '14px',
        }}>
          {label} {required && <span style={{ color: colors.danger }}>*</span>}
        </label>
      )}
      <input
        type={type}
        value={value}
        onChange={(e) => onChange(e.target.value)}
        placeholder={placeholder}
        style={{
          ...styles.input,
          borderColor: error ? colors.danger : colors.lightGray,
        }}
        onFocus={(e) => (e.target.style.borderColor = colors.primary)}
        onBlur={(e) => !error && (e.target.style.borderColor = colors.lightGray)}
        {...props}
      />
      {error && (
        <div style={{
          color: colors.danger,
          fontSize: '12px',
          marginTop: '4px',
        }}>
          {error}
        </div>
      )}
    </div>
  );
};

const Select = ({ label, value, onChange, options = [], required = false, error = '' }) => {
  return (
    <div style={{ marginBottom: '16px' }}>
      {label && (
        <label style={{
          display: 'block',
          marginBottom: '8px',
          fontWeight: '600',
          color: colors.black,
          fontSize: '14px',
        }}>
          {label} {required && <span style={{ color: colors.danger }}>*</span>}
        </label>
      )}
      <select
        value={value}
        onChange={(e) => onChange(e.target.value)}
        style={{
          ...styles.select,
          borderColor: error ? colors.danger : colors.lightGray,
        }}
      >
        <option value="">Seleziona...</option>
        {options.map(opt => (
          <option key={opt.value} value={opt.value}>
            {opt.label}
          </option>
        ))}
      </select>
      {error && (
        <div style={{
          color: colors.danger,
          fontSize: '12px',
          marginTop: '4px',
        }}>
          {error}
        </div>
      )}
    </div>
  );
};

const Textarea = ({ label, value, onChange, placeholder = '', required = false, error = '' }) => {
  return (
    <div style={{ marginBottom: '16px' }}>
      {label && (
        <label style={{
          display: 'block',
          marginBottom: '8px',
          fontWeight: '600',
          color: colors.black,
          fontSize: '14px',
        }}>
          {label} {required && <span style={{ color: colors.danger }}>*</span>}
        </label>
      )}
      <textarea
        value={value}
        onChange={(e) => onChange(e.target.value)}
        placeholder={placeholder}
        style={{
          ...styles.textarea,
          borderColor: error ? colors.danger : colors.lightGray,
        }}
        onFocus={(e) => (e.target.style.borderColor = colors.primary)}
        onBlur={(e) => !error && (e.target.style.borderColor = colors.lightGray)}
      />
      {error && (
        <div style={{
          color: colors.danger,
          fontSize: '12px',
          marginTop: '4px',
        }}>
          {error}
        </div>
      )}
    </div>
  );
};

const Badge = ({ text, variant = 'default' }) => {
  const variants = {
    default: { backgroundColor: colors.lightGray, color: colors.black },
    success: { backgroundColor: colors.success, color: colors.white },
    warning: { backgroundColor: colors.warning, color: colors.white },
    danger: { backgroundColor: colors.danger, color: colors.white },
    primary: { backgroundColor: colors.primary, color: colors.white },
  };

  return (
    <span style={{
      ...styles.badge,
      ...variants[variant],
    }}>
      {text}
    </span>
  );
};

// ===== LOGIN SCREEN =====
const LoginScreen = ({ onLogin }) => {
  const [selectedRole, setSelectedRole] = useState('');

  const roles = [
    { id: 'admin', title: '👔 Amministratore', desc: 'Gestione completa associazione' },
    { id: 'coach', title: '🎽 Allenatore', desc: 'Gestione eventi e convocazioni' },
    { id: 'player', title: '⚽ Giocatore', desc: 'Visualizza e rispondi alle convocazioni' },
  ];

  return (
    <div style={styles.container}>
      <style>{animations}</style>
      <div style={{
        ...styles.header,
        textAlign: 'center',
        padding: '48px 20px',
      }}>
        <div style={{ fontSize: '64px', marginBottom: '16px' }}>⚽</div>
        <div style={styles.headerTitle}>PresenzaCalcio</div>
        <div style={styles.headerSubtitle}>Sistema di Gestione Presenze Sportive</div>
      </div>
      <div style={styles.content}>
        <div style={{
          ...styles.card,
          maxWidth: '600px',
          margin: '0 auto',
        }}>
          <h2 style={{ textAlign: 'center', marginBottom: '32px', color: colors.primary }}>
            Seleziona il tuo ruolo
          </h2>
          <div style={{
            display: 'grid',
            gap: '16px',
          }}>
            {roles.map(role => (
              <div
                key={role.id}
                onClick={() => setSelectedRole(role.id)}
                style={{
                  padding: '24px',
                  border: `3px solid ${selectedRole === role.id ? colors.primary : colors.lightGray}`,
                  borderRadius: '12px',
                  cursor: 'pointer',
                  transition: 'all 0.3s',
                  backgroundColor: selectedRole === role.id ? `${colors.primary}10` : colors.white,
                }}
                onMouseEnter={(e) => {
                  e.currentTarget.style.transform = 'translateY(-4px)';
                  e.currentTarget.style.boxShadow = colors.shadowHover;
                }}
                onMouseLeave={(e) => {
                  e.currentTarget.style.transform = 'translateY(0)';
                  e.currentTarget.style.boxShadow = 'none';
                }}
              >
                <div style={{ fontSize: '24px', fontWeight: '700', marginBottom: '8px' }}>
                  {role.title}
                </div>
                <div style={{ color: colors.gray, fontSize: '14px' }}>
                  {role.desc}
                </div>
              </div>
            ))}
          </div>
          <Button
            title="Accedi"
            onPress={() => selectedRole && onLogin(selectedRole)}
            disabled={!selectedRole}
            style={{ width: '100%', marginTop: '24px', padding: '16px' }}
          />
        </div>
      </div>
    </div>
  );
};

// ===== DASHBOARD =====
const Dashboard = ({ role, onNavigate, onLogout }) => {
  const { teams, players, events, resetAllData } = useAppContext();
  const { addNotification } = useNotification();

  const [showResetConfirm, setShowResetConfirm] = useState(false);

  const stats = useMemo(() => {
    const totalTeams = Object.keys(teams).length;
    const totalPlayers = Object.values(players).reduce((sum, p) => sum + p.length, 0);
    const totalEvents = events.length;
    const upcomingEvents = events.filter(e => isFuture(e.date)).length;

    return { totalTeams, totalPlayers, totalEvents, upcomingEvents };
  }, [teams, players, events]);

  const upcomingEvents = useMemo(() => {
    return events
      .filter(e => isFuture(e.date))
      .sort((a, b) => new Date(a.date) - new Date(b.date))
      .slice(0, 5);
  }, [events]);

  return (
    <div style={styles.container}>
      <style>{animations}</style>
      <div style={styles.header}>
        <div style={styles.headerContent}>
          <div>
            <div style={styles.headerTitle}>
              {role === 'admin' ? '👔 Dashboard Amministratore' :
               role === 'coach' ? '🎽 Dashboard Allenatore' :
               '⚽ Dashboard Giocatore'}
            </div>
            <div style={styles.headerSubtitle}>PresenzaCalcio</div>
          </div>
          <Button title="Esci" onPress={onLogout} variant="outline" style={{ color: colors.white, borderColor: colors.white }} />
        </div>
      </div>
      <div style={styles.content}>
        {/* Statistiche */}
        <div style={{
          display: 'grid',
          gridTemplateColumns: 'repeat(auto-fit, minmax(250px, 1fr))',
          gap: '20px',
          marginBottom: '32px',
        }}>
          <div 
            style={{...styles.card, cursor: 'pointer', transition: 'all 0.3s'}}
            onClick={() => onNavigate('teams')}
            onMouseEnter={(e) => {
              e.currentTarget.style.transform = 'translateY(-4px)';
              e.currentTarget.style.boxShadow = colors.shadowHover;
            }}
            onMouseLeave={(e) => {
              e.currentTarget.style.transform = 'translateY(0)';
              e.currentTarget.style.boxShadow = colors.shadow;
            }}
          >
            <div style={{ fontSize: '48px', marginBottom: '12px' }}>🏆</div>
            <div style={{ fontSize: '36px', fontWeight: '700', color: colors.primary }}>
              {stats.totalTeams}
            </div>
            <div style={{ color: colors.gray }}>Squadre</div>
          </div>
          <div 
            style={{...styles.card, cursor: 'pointer', transition: 'all 0.3s'}}
            onClick={() => onNavigate('players')}
            onMouseEnter={(e) => {
              e.currentTarget.style.transform = 'translateY(-4px)';
              e.currentTarget.style.boxShadow = colors.shadowHover;
            }}
            onMouseLeave={(e) => {
              e.currentTarget.style.transform = 'translateY(0)';
              e.currentTarget.style.boxShadow = colors.shadow;
            }}
          >
            <div style={{ fontSize: '48px', marginBottom: '12px' }}>👥</div>
            <div style={{ fontSize: '36px', fontWeight: '700', color: colors.secondary }}>
              {stats.totalPlayers}
            </div>
            <div style={{ color: colors.gray }}>Giocatori</div>
          </div>
          <div 
            style={{...styles.card, cursor: 'pointer', transition: 'all 0.3s'}}
            onClick={() => onNavigate('events')}
            onMouseEnter={(e) => {
              e.currentTarget.style.transform = 'translateY(-4px)';
              e.currentTarget.style.boxShadow = colors.shadowHover;
            }}
            onMouseLeave={(e) => {
              e.currentTarget.style.transform = 'translateY(0)';
              e.currentTarget.style.boxShadow = colors.shadow;
            }}
          >
            <div style={{ fontSize: '48px', marginBottom: '12px' }}>📅</div>
            <div style={{ fontSize: '36px', fontWeight: '700', color: colors.success }}>
              {stats.totalEvents}
            </div>
            <div style={{ color: colors.gray }}>Eventi Totali</div>
          </div>
          <div 
            style={{...styles.card, cursor: 'pointer', transition: 'all 0.3s'}}
            onClick={() => onNavigate('events')}
            onMouseEnter={(e) => {
              e.currentTarget.style.transform = 'translateY(-4px)';
              e.currentTarget.style.boxShadow = colors.shadowHover;
            }}
            onMouseLeave={(e) => {
              e.currentTarget.style.transform = 'translateY(0)';
              e.currentTarget.style.boxShadow = colors.shadow;
            }}
          >
            <div style={{ fontSize: '48px', marginBottom: '12px' }}>🔜</div>
            <div style={{ fontSize: '36px', fontWeight: '700', color: colors.accent }}>
              {stats.upcomingEvents}
            </div>
            <div style={{ color: colors.gray }}>Prossimi Eventi</div>
          </div>
        </div>

        {/* Prossimi Eventi */}
        {upcomingEvents.length > 0 && (
          <div style={styles.card}>
            <h2 style={{ marginBottom: '20px', color: colors.primary }}>📅 Prossimi Eventi</h2>
            <div style={{ display: 'flex', flexDirection: 'column', gap: '12px' }}>
              {upcomingEvents.map(event => {
                const team = teams[event.teamId];
                return (
                  <div
                    key={event.id}
                    style={{
                      padding: '16px',
                      border: `2px solid ${colors.lightGray}`,
                      borderRadius: '8px',
                      cursor: 'pointer',
                      transition: 'all 0.3s',
                    }}
                    onClick={() => onNavigate('event-detail', event.id)}
                    onMouseEnter={(e) => {
                      e.currentTarget.style.borderColor = colors.primary;
                      e.currentTarget.style.backgroundColor = `${colors.primary}05`;
                    }}
                    onMouseLeave={(e) => {
                      e.currentTarget.style.borderColor = colors.lightGray;
                      e.currentTarget.style.backgroundColor = 'transparent';
                    }}
                  >
                    <div style={{ display: 'flex', justifyContent: 'space-between', alignItems: 'start', marginBottom: '8px' }}>
                      <div>
                        <div style={{ fontWeight: '700', fontSize: '16px', marginBottom: '4px' }}>
                          {event.type === 'allenamento' ? '🏃' : event.type === 'partita' ? '⚽' : '📋'} {event.title}
                        </div>
                        <div style={{ color: colors.gray, fontSize: '14px' }}>
                          {team?.name}
                        </div>
                      </div>
                      <Badge
                        text={event.type.toUpperCase()}
                        variant={event.type === 'partita' ? 'danger' : event.type === 'allenamento' ? 'success' : 'primary'}
                      />
                    </div>
                    <div style={{ fontSize: '14px', color: colors.gray }}>
                      📅 {formatDateTime(event.date, event.time)}
                    </div>
                    <div style={{ fontSize: '14px', color: colors.gray }}>
                      📍 {event.location}
                    </div>
                  </div>
                );
              })}
            </div>
          </div>
        )}

        {/* Menu Azioni */}
        <div style={{
          display: 'grid',
          gridTemplateColumns: 'repeat(auto-fit, minmax(250px, 1fr))',
          gap: '16px',
        }}>
          {(role === 'admin' || role === 'coach') && (
            <>
              <Button
                title="📅 Calendario"
                onPress={() => onNavigate('calendar')}
                variant="primary"
                style={{ padding: '20px', fontSize: '16px' }}
              />
              <Button
                title="📊 Statistiche"
                onPress={() => onNavigate('statistics')}
                variant="secondary"
                style={{ padding: '20px', fontSize: '16px' }}
              />
              <Button
                title="📋 Gestisci Eventi"
                onPress={() => onNavigate('events')}
                variant="primary"
                style={{ padding: '20px', fontSize: '16px' }}
              />
              <Button
                title="➕ Crea Evento"
                onPress={() => onNavigate('create-event')}
                variant="success"
                style={{ padding: '20px', fontSize: '16px' }}
              />
            </>
          )}
          {role === 'admin' && (
            <>
              <Button
                title="🏆 Gestisci Squadre"
                onPress={() => onNavigate('teams')}
                variant="secondary"
                style={{ padding: '20px', fontSize: '16px' }}
              />
              <Button
                title="👥 Gestisci Giocatori"
                onPress={() => onNavigate('players')}
                variant="secondary"
                style={{ padding: '20px', fontSize: '16px' }}
              />
            </>
          )}
        </div>
        
        {/* Pulsante Reset Dati (solo Admin) */}
        {role === 'admin' && (
          <div style={{ 
            marginTop: '48px', 
            padding: '24px', 
            backgroundColor: `${colors.danger}10`, 
            borderRadius: '12px',
            border: `2px solid ${colors.danger}`,
          }}>
            <h4 style={{ marginBottom: '12px', color: colors.danger }}>⚠️ Zona Pericolosa</h4>
            <p style={{ marginBottom: '16px', color: colors.gray, fontSize: '14px' }}>
              Resetta tutti i dati dell'app (squadre, giocatori, eventi) e riporta ai valori iniziali.
            </p>
            <Button
              title="🔄 Reset Dati App"
              onPress={() => setShowResetConfirm(true)}
              variant="danger"
            />
          </div>
        )}

        {/* Modal Conferma Reset */}
        {showResetConfirm && (
          <div style={{
            position: 'fixed',
            top: 0,
            left: 0,
            right: 0,
            bottom: 0,
            backgroundColor: 'rgba(0,0,0,0.5)',
            display: 'flex',
            alignItems: 'center',
            justifyContent: 'center',
            zIndex: 1000,
          }}>
            <div style={{
              ...styles.card,
              maxWidth: '500px',
              margin: '20px',
            }}>
              <h3 style={{ marginBottom: '16px', color: colors.danger }}>⚠️ Conferma Reset</h3>
              <p style={{ marginBottom: '24px', color: colors.gray }}>
                Sei sicuro di voler <strong>resettare tutti i dati</strong>?<br/><br/>
                Verranno cancellati:
              </p>
              <ul style={{ marginBottom: '24px', color: colors.gray, paddingLeft: '20px' }}>
                <li>Tutte le squadre create</li>
                <li>Tutti i giocatori</li>
                <li>Tutti gli eventi</li>
                <li>Tutte le risposte</li>
              </ul>
              <p style={{ marginBottom: '24px', color: colors.danger, fontWeight: '600' }}>
                Questa azione NON può essere annullata!
              </p>
              <div style={{ display: 'flex', gap: '12px' }}>
                <Button
                  title="Sì, Resetta Tutto"
                  onPress={() => {
                    resetAllData();
                    addNotification('Dati resettati', 'success');
                  }}
                  variant="danger"
                  style={{ flex: 1 }}
                />
                <Button
                  title="Annulla"
                  onPress={() => setShowResetConfirm(false)}
                  variant="outline"
                  style={{ flex: 1 }}
                />
              </div>
            </div>
          </div>
        )}
      </div>
    </div>
  );
};

// ===== EVENTS LIST =====
const EventsList = ({ onNavigate, onBack }) => {
  const { events, teams } = useAppContext();
  const [filter, setFilter] = useState('all');
  const [teamFilter, setTeamFilter] = useState('all');

  const filteredEvents = useMemo(() => {
    let filtered = events;

    if (filter === 'future') {
      filtered = filtered.filter(e => isFuture(e.date));
    } else if (filter === 'past') {
      filtered = filtered.filter(e => !isFuture(e.date));
    }

    if (teamFilter !== 'all') {
      filtered = filtered.filter(e => e.teamId === teamFilter);
    }

    return filtered.sort((a, b) => new Date(b.date) - new Date(a.date));
  }, [events, filter, teamFilter]);

  return (
    <div style={styles.container}>
      <style>{animations}</style>
      <div style={styles.header}>
        <div style={styles.headerContent}>
          <div>
            <div style={styles.headerTitle}>📅 Gestione Eventi</div>
            <div style={styles.headerSubtitle}>Tutti gli allenamenti, partite e riunioni</div>
          </div>
          <Button title="← Indietro" onPress={onBack} variant="outline" style={{ color: colors.white, borderColor: colors.white }} />
        </div>
      </div>
      <div style={styles.content}>
        {/* Filtri */}
        <div style={{ ...styles.card, marginBottom: '24px' }}>
          <div style={{ display: 'grid', gridTemplateColumns: 'repeat(auto-fit, minmax(200px, 1fr))', gap: '16px' }}>
            <Select
              label="Periodo"
              value={filter}
              onChange={setFilter}
              options={[
                { value: 'all', label: 'Tutti gli eventi' },
                { value: 'future', label: 'Prossimi eventi' },
                { value: 'past', label: 'Eventi passati' },
              ]}
            />
            <Select
              label="Squadra"
              value={teamFilter}
              onChange={setTeamFilter}
              options={[
                { value: 'all', label: 'Tutte le squadre' },
                ...Object.values(teams).map(t => ({ value: t.id, label: t.name })),
              ]}
            />
          </div>
        </div>

        <Button
          title="➕ Crea Nuovo Evento"
          onPress={() => onNavigate('create-event')}
          variant="success"
          style={{ marginBottom: '24px', width: '100%', padding: '16px' }}
        />

        {/* Lista Eventi */}
        {filteredEvents.length === 0 ? (
          <div style={styles.card}>
            <div style={{ textAlign: 'center', padding: '48px', color: colors.gray }}>
              <div style={{ fontSize: '64px', marginBottom: '16px' }}>📅</div>
              <div style={{ fontSize: '18px' }}>Nessun evento trovato</div>
            </div>
          </div>
        ) : (
          <div style={{ display: 'flex', flexDirection: 'column', gap: '16px' }}>
            {filteredEvents.map(event => {
              const team = teams[event.teamId];
              const responseCount = Object.keys(event.responses).length;
              const presentCount = Object.values(event.responses).filter(r => r.status === 'presente').length;
              const convocatiCount = event.convocati?.length || 0;

              return (
                <div
                  key={event.id}
                  style={styles.card}
                  onClick={() => onNavigate('event-detail', event.id)}
                  onMouseEnter={(e) => {
                    e.currentTarget.style.cursor = 'pointer';
                    e.currentTarget.style.transform = 'translateY(-2px)';
                    e.currentTarget.style.boxShadow = colors.shadowHover;
                  }}
                  onMouseLeave={(e) => {
                    e.currentTarget.style.transform = 'translateY(0)';
                    e.currentTarget.style.boxShadow = colors.shadow;
                  }}
                >
                  <div style={{ display: 'flex', justifyContent: 'space-between', alignItems: 'start', marginBottom: '16px' }}>
                    <div>
                      <div style={{ display: 'flex', gap: '12px', alignItems: 'center', marginBottom: '8px' }}>
                        <Badge
                          text={event.type.toUpperCase()}
                          variant={event.type === 'partita' ? 'danger' : event.type === 'allenamento' ? 'success' : 'primary'}
                        />
                        {isFuture(event.date) && <Badge text="FUTURO" variant="warning" />}
                      </div>
                      <div style={{ fontSize: '20px', fontWeight: '700', marginBottom: '4px' }}>
                        {event.type === 'allenamento' ? '🏃' : event.type === 'partita' ? '⚽' : '📋'} {event.title}
                      </div>
                      <div style={{ color: colors.gray, fontSize: '14px' }}>
                        🏆 {team?.name}
                      </div>
                    </div>
                  </div>

                  <div style={{ marginBottom: '16px' }}>
                    <div style={{ fontSize: '14px', color: colors.gray, marginBottom: '4px' }}>
                      📅 {formatDateTime(event.date, event.time)} • {getDayName(event.date)}
                    </div>
                    <div style={{ fontSize: '14px', color: colors.gray }}>
                      📍 {event.location}
                    </div>
                    {event.opponent && (
                      <div style={{ fontSize: '14px', color: colors.gray }}>
                        🆚 {event.opponent}
                      </div>
                    )}
                  </div>

                  <div style={{
                    display: 'grid',
                    gridTemplateColumns: 'repeat(auto-fit, minmax(150px, 1fr))',
                    gap: '12px',
                    padding: '16px',
                    backgroundColor: colors.background,
                    borderRadius: '8px',
                  }}>
                    <div>
                      <div style={{ fontSize: '12px', color: colors.gray }}>Convocati</div>
                      <div style={{ fontSize: '24px', fontWeight: '700', color: colors.primary }}>
                        {convocatiCount}
                      </div>
                    </div>
                    <div>
                      <div style={{ fontSize: '12px', color: colors.gray }}>Hanno Risposto</div>
                      <div style={{ fontSize: '24px', fontWeight: '700', color: colors.secondary }}>
                        {responseCount}/{convocatiCount}
                      </div>
                    </div>
                    <div>
                      <div style={{ fontSize: '12px', color: colors.gray }}>Presenti</div>
                      <div style={{ fontSize: '24px', fontWeight: '700', color: colors.success }}>
                        {presentCount}
                      </div>
                    </div>
                  </div>
                </div>
              );
            })}
          </div>
        )}
      </div>
    </div>
  );
};

// ===== CREATE/EDIT EVENT =====
const CreateEditEvent = ({ onNavigate, onBack, eventId = null }) => {
  const { teams, players, addEvent, updateEvent, events } = useAppContext();
  const { addNotification } = useNotification();

  const existingEvent = eventId ? events.find(e => e.id === eventId) : null;

  const [formData, setFormData] = useState({
    teamId: existingEvent?.teamId || '',
    type: existingEvent?.type || 'allenamento',
    title: existingEvent?.title || '',
    date: existingEvent?.date ? new Date(existingEvent.date).toISOString().split('T')[0] : '',
    time: existingEvent?.time || '',
    location: existingEvent?.location || '',
    opponent: existingEvent?.opponent || '',
    description: existingEvent?.description || '',
    convocati: existingEvent?.convocati || [],
  });

  const [errors, setErrors] = useState({});

  const validate = () => {
    const newErrors = {};
    if (!formData.teamId) newErrors.teamId = 'Seleziona una squadra';
    if (!formData.title) newErrors.title = 'Inserisci un titolo';
    if (!formData.date) newErrors.date = 'Inserisci una data';
    if (!formData.time) newErrors.time = 'Inserisci un orario';
    if (!formData.location) newErrors.location = 'Inserisci un luogo';
    if (formData.convocati.length === 0) newErrors.convocati = 'Seleziona almeno un giocatore';

    setErrors(newErrors);
    return Object.keys(newErrors).length === 0;
  };

  const handleSubmit = () => {
    if (!validate()) {
      addNotification('Compila tutti i campi obbligatori', 'error');
      return;
    }

    const eventData = {
      ...formData,
      date: new Date(formData.date).toISOString(),
      id: eventId || `e${Date.now()}`,
      responses: existingEvent?.responses || {},
      createdBy: 'admin',
      createdAt: existingEvent?.createdAt || new Date().toISOString(),
      updatedAt: new Date().toISOString(),
    };

    if (eventId) {
      updateEvent(eventId, eventData);
      addNotification('Evento aggiornato con successo', 'success');
    } else {
      addEvent(eventData);
      addNotification('Evento creato con successo', 'success');
    }

    onBack();
  };

  const togglePlayer = (playerId) => {
    setFormData(prev => ({
      ...prev,
      convocati: prev.convocati.includes(playerId)
        ? prev.convocati.filter(id => id !== playerId)
        : [...prev.convocati, playerId]
    }));
  };

  const selectAllPlayers = () => {
    if (formData.teamId) {
      const allPlayerIds = (players[formData.teamId] || []).map(p => p.id);
      setFormData(prev => ({ ...prev, convocati: allPlayerIds }));
    }
  };

  const deselectAllPlayers = () => {
    setFormData(prev => ({ ...prev, convocati: [] }));
  };

  const teamPlayers = formData.teamId ? players[formData.teamId] || [] : [];

  return (
    <div style={styles.container}>
      <style>{animations}</style>
      <div style={styles.header}>
        <div style={styles.headerContent}>
          <div>
            <div style={styles.headerTitle}>
              {eventId ? '✏️ Modifica Evento' : '➕ Crea Evento'}
            </div>
            <div style={styles.headerSubtitle}>
              Allenamento, Partita o Riunione
            </div>
          </div>
          <Button title="← Indietro" onPress={onBack} variant="outline" style={{ color: colors.white, borderColor: colors.white }} />
        </div>
      </div>
      <div style={styles.content}>
        <div style={styles.card}>
          <h3 style={{ marginBottom: '24px', color: colors.primary }}>📋 Informazioni Evento</h3>

          <Select
            label="Squadra"
            value={formData.teamId}
            onChange={(val) => setFormData(prev => ({ ...prev, teamId: val, convocati: [] }))}
            options={Object.values(teams).map(t => ({ value: t.id, label: t.name }))}
            required
            error={errors.teamId}
          />

          <Select
            label="Tipo Evento"
            value={formData.type}
            onChange={(val) => setFormData(prev => ({ ...prev, type: val }))}
            options={[
              { value: 'allenamento', label: '🏃 Allenamento' },
              { value: 'partita', label: '⚽ Partita' },
              { value: 'riunione', label: '📋 Riunione' },
            ]}
            required
          />

          <Input
            label="Titolo Evento"
            value={formData.title}
            onChange={(val) => setFormData(prev => ({ ...prev, title: val }))}
            placeholder="Es: Allenamento Tattico"
            required
            error={errors.title}
          />

          <div style={{ display: 'grid', gridTemplateColumns: '1fr 1fr', gap: '16px' }}>
            <Input
              label="Data"
              type="date"
              value={formData.date}
              onChange={(val) => setFormData(prev => ({ ...prev, date: val }))}
              required
              error={errors.date}
            />
            <Input
              label="Orario"
              type="time"
              value={formData.time}
              onChange={(val) => setFormData(prev => ({ ...prev, time: val }))}
              required
              error={errors.time}
            />
          </div>

          <Input
            label="Luogo"
            value={formData.location}
            onChange={(val) => setFormData(prev => ({ ...prev, location: val }))}
            placeholder="Es: Campo Principale"
            required
            error={errors.location}
          />

          {formData.type === 'partita' && (
            <Input
              label="Avversario"
              value={formData.opponent}
              onChange={(val) => setFormData(prev => ({ ...prev, opponent: val }))}
              placeholder="Es: Juventus FC"
            />
          )}

          <Textarea
            label="Descrizione"
            value={formData.description}
            onChange={(val) => setFormData(prev => ({ ...prev, description: val }))}
            placeholder="Note aggiuntive sull'evento..."
          />
        </div>

        {/* Selezione Convocati */}
        <div style={styles.card}>
          <div style={{ display: 'flex', justifyContent: 'space-between', alignItems: 'center', marginBottom: '16px' }}>
            <h3 style={{ color: colors.primary }}>
              👥 Convocati ({formData.convocati.length}/{teamPlayers.length})
            </h3>
            <div style={{ display: 'flex', gap: '8px' }}>
              <Button
                title="Tutti"
                onPress={selectAllPlayers}
                variant="outline"
                disabled={!formData.teamId}
                style={{ padding: '8px 16px' }}
              />
              <Button
                title="Nessuno"
                onPress={deselectAllPlayers}
                variant="outline"
                disabled={!formData.teamId}
                style={{ padding: '8px 16px' }}
              />
            </div>
          </div>

          {errors.convocati && (
            <div style={{ color: colors.danger, marginBottom: '16px' }}>
              {errors.convocati}
            </div>
          )}

          {!formData.teamId ? (
            <div style={{ textAlign: 'center', padding: '32px', color: colors.gray }}>
              Seleziona prima una squadra
            </div>
          ) : teamPlayers.length === 0 ? (
            <div style={{ textAlign: 'center', padding: '32px', color: colors.gray }}>
              Nessun giocatore in questa squadra
            </div>
          ) : (
            <div style={{
              display: 'grid',
              gridTemplateColumns: 'repeat(auto-fill, minmax(200px, 1fr))',
              gap: '12px',
            }}>
              {teamPlayers.map(player => {
                const isSelected = formData.convocati.includes(player.id);
                return (
                  <div
                    key={player.id}
                    onClick={() => togglePlayer(player.id)}
                    style={{
                      padding: '16px',
                      border: `2px solid ${isSelected ? colors.primary : colors.lightGray}`,
                      borderRadius: '8px',
                      cursor: 'pointer',
                      transition: 'all 0.3s',
                      backgroundColor: isSelected ? `${colors.primary}10` : colors.white,
                    }}
                    onMouseEnter={(e) => {
                      e.currentTarget.style.transform = 'translateY(-2px)';
                      e.currentTarget.style.boxShadow = colors.shadow;
                    }}
                    onMouseLeave={(e) => {
                      e.currentTarget.style.transform = 'translateY(0)';
                      e.currentTarget.style.boxShadow = 'none';
                    }}
                  >
                    <div style={{ fontWeight: '700', marginBottom: '4px' }}>
                      {player.name}
                    </div>
                    <div style={{ fontSize: '12px', color: colors.gray }}>
                      #{player.number} • {player.role}
                    </div>
                    {isSelected && (
                      <div style={{ marginTop: '8px', color: colors.primary, fontSize: '12px', fontWeight: '600' }}>
                        ✓ CONVOCATO
                      </div>
                    )}
                  </div>
                );
              })}
            </div>
          )}
        </div>

        <div style={{ display: 'flex', gap: '16px' }}>
          <Button
            title={eventId ? '💾 Salva Modifiche' : '➕ Crea Evento'}
            onPress={handleSubmit}
            variant="success"
            style={{ flex: 1, padding: '16px', fontSize: '16px' }}
          />
          <Button
            title="Annulla"
            onPress={onBack}
            variant="outline"
            style={{ padding: '16px' }}
          />
        </div>
      </div>
    </div>
  );
};

// ===== EVENT DETAIL =====
const EventDetail = ({ onNavigate, onBack, eventId }) => {
  const { events, teams, players, deleteEvent, addEventResponse } = useAppContext();
  const { addNotification } = useNotification();

  const event = events.find(e => e.id === eventId);
  const team = event ? teams[event.teamId] : null;
  const teamPlayers = event ? players[event.teamId] || [] : [];

  const [showDeleteConfirm, setShowDeleteConfirm] = useState(false);

  if (!event) {
    return (
      <div style={styles.container}>
        <style>{animations}</style>
        <div style={styles.content}>
          <div style={styles.card}>
            <div style={{ textAlign: 'center', padding: '48px' }}>
              <div style={{ fontSize: '64px', marginBottom: '16px' }}>❌</div>
              <div style={{ fontSize: '18px', marginBottom: '24px' }}>Evento non trovato</div>
              <Button title="← Indietro" onPress={onBack} />
            </div>
          </div>
        </div>
      </div>
    );
  }

  const handleDelete = () => {
    deleteEvent(eventId);
    addNotification('Evento eliminato', 'success');
    onBack();
  };

  const handleSendWhatsApp = () => {
    const message = generateWhatsAppMessage(event, team, teamPlayers, convocatiList);
    openWhatsApp(message);
    addNotification('Apertura WhatsApp...', 'success');
  };

  const convocatiList = teamPlayers.filter(p => event.convocati?.includes(p.id));
  const responseStats = {
    presenti: Object.values(event.responses).filter(r => r.status === 'presente').length,
    assenti: Object.values(event.responses).filter(r => r.status === 'assente').length,
    forse: Object.values(event.responses).filter(r => r.status === 'forse').length,
    noRisposta: convocatiList.length - Object.keys(event.responses).length,
  };

  return (
    <div style={styles.container}>
      <style>{animations}</style>
      <div style={styles.header}>
        <div style={styles.headerContent}>
          <div>
            <div style={styles.headerTitle}>
              {event.type === 'allenamento' ? '🏃' : event.type === 'partita' ? '⚽' : '📋'} {event.title}
            </div>
            <div style={styles.headerSubtitle}>Dettagli Evento</div>
          </div>
          <Button title="← Indietro" onPress={onBack} variant="outline" style={{ color: colors.white, borderColor: colors.white }} />
        </div>
      </div>
      <div style={styles.content}>
        {/* Info Evento */}
        <div style={styles.card}>
          <div style={{ display: 'flex', gap: '12px', marginBottom: '16px' }}>
            <Badge
              text={event.type.toUpperCase()}
              variant={event.type === 'partita' ? 'danger' : event.type === 'allenamento' ? 'success' : 'primary'}
            />
            {isFuture(event.date) && <Badge text="FUTURO" variant="warning" />}
          </div>

          <h2 style={{ marginBottom: '16px', color: colors.primary }}>{event.title}</h2>
          
          <div style={{ marginBottom: '24px' }}>
            <div style={{ marginBottom: '8px' }}>
              <strong>🏆 Squadra:</strong> {team?.name}
            </div>
            <div style={{ marginBottom: '8px' }}>
              <strong>📅 Data e Ora:</strong> {formatDateTime(event.date, event.time)} • {getDayName(event.date)}
            </div>
            <div style={{ marginBottom: '8px' }}>
              <strong>📍 Luogo:</strong> {event.location}
            </div>
            {event.opponent && (
              <div style={{ marginBottom: '8px' }}>
                <strong>🆚 Avversario:</strong> {event.opponent}
              </div>
            )}
            {event.description && (
              <div style={{ marginTop: '16px' }}>
                <strong>📝 Descrizione:</strong>
                <div style={{ marginTop: '8px', color: colors.gray }}>{event.description}</div>
              </div>
            )}
          </div>

          <div style={{ display: 'flex', gap: '12px', flexWrap: 'wrap' }}>
            <Button
              title="📱 Invia su WhatsApp"
              onPress={handleSendWhatsApp}
              variant="success"
              style={{ flex: 1 }}
            />
            <Button
              title="✏️ Modifica"
              onPress={() => onNavigate('edit-event', eventId)}
              variant="secondary"
            />
            <Button
              title="🗑️ Elimina"
              onPress={() => setShowDeleteConfirm(true)}
              variant="danger"
            />
          </div>
        </div>

        {/* Statistiche Risposte */}
        <div style={styles.card}>
          <h3 style={{ marginBottom: '16px', color: colors.primary }}>📊 Statistiche Risposte</h3>
          <div style={{
            display: 'grid',
            gridTemplateColumns: 'repeat(auto-fit, minmax(150px, 1fr))',
            gap: '16px',
          }}>
            <div style={{ textAlign: 'center', padding: '16px', backgroundColor: colors.background, borderRadius: '8px' }}>
              <div style={{ fontSize: '32px', fontWeight: '700', color: colors.success }}>
                {responseStats.presenti}
              </div>
              <div style={{ fontSize: '14px', color: colors.gray }}>Presenti</div>
            </div>
            <div style={{ textAlign: 'center', padding: '16px', backgroundColor: colors.background, borderRadius: '8px' }}>
              <div style={{ fontSize: '32px', fontWeight: '700', color: colors.danger }}>
                {responseStats.assenti}
              </div>
              <div style={{ fontSize: '14px', color: colors.gray }}>Assenti</div>
            </div>
            <div style={{ textAlign: 'center', padding: '16px', backgroundColor: colors.background, borderRadius: '8px' }}>
              <div style={{ fontSize: '32px', fontWeight: '700', color: colors.warning }}>
                {responseStats.forse}
              </div>
              <div style={{ fontSize: '14px', color: colors.gray }}>Forse</div>
            </div>
            <div style={{ textAlign: 'center', padding: '16px', backgroundColor: colors.background, borderRadius: '8px' }}>
              <div style={{ fontSize: '32px', fontWeight: '700', color: colors.gray }}>
                {responseStats.noRisposta}
              </div>
              <div style={{ fontSize: '14px', color: colors.gray }}>Nessuna Risposta</div>
            </div>
          </div>
        </div>

        {/* Lista Convocati con Risposte */}
        <div style={styles.card}>
          <h3 style={{ marginBottom: '16px', color: colors.primary }}>
            👥 Convocati ({convocatiList.length})
          </h3>
          
          {responseStats.noRisposta > 0 && (
            <div style={{
              padding: '12px',
              backgroundColor: `${colors.warning}20`,
              borderLeft: `4px solid ${colors.warning}`,
              borderRadius: '8px',
              marginBottom: '16px',
            }}>
              <strong>⚠️ Attenzione:</strong> {responseStats.noRisposta} {responseStats.noRisposta === 1 ? 'giocatore non ha' : 'giocatori non hanno'} ancora risposto
            </div>
          )}

          <div style={{ display: 'flex', flexDirection: 'column', gap: '12px' }}>
            {convocatiList.map(player => {
              const response = event.responses[player.id];
              const statusConfig = {
                presente: { color: colors.success, icon: '✓', text: 'PRESENTE', bg: `${colors.success}20` },
                assente: { color: colors.danger, icon: '✗', text: 'ASSENTE', bg: `${colors.danger}20` },
                forse: { color: colors.warning, icon: '?', text: 'FORSE', bg: `${colors.warning}20` },
              };
              const config = response ? statusConfig[response.status] : null;

              return (
                <div
                  key={player.id}
                  style={{
                    padding: '16px',
                    border: `2px solid ${config ? config.color : colors.lightGray}`,
                    borderRadius: '8px',
                    backgroundColor: config ? config.bg : `${colors.gray}10`,
                  }}
                >
                  <div style={{ display: 'flex', justifyContent: 'space-between', alignItems: 'start' }}>
                    <div style={{ flex: 1 }}>
                      <div style={{ display: 'flex', alignItems: 'center', gap: '12px', marginBottom: '8px' }}>
                        <div style={{
                          width: '40px',
                          height: '40px',
                          borderRadius: '50%',
                          backgroundColor: config ? config.color : colors.gray,
                          color: colors.white,
                          display: 'flex',
                          alignItems: 'center',
                          justifyContent: 'center',
                          fontSize: '18px',
                          fontWeight: '700',
                        }}>
                          {player.number}
                        </div>
                        <div>
                          <div style={{ fontWeight: '700', fontSize: '16px' }}>
                            {player.name}
                          </div>
                          <div style={{ fontSize: '14px', color: colors.gray }}>
                            {player.role}
                          </div>
                        </div>
                      </div>
                      
                      {response?.note && (
                        <div style={{ 
                          marginTop: '12px', 
                          padding: '8px 12px',
                          backgroundColor: colors.white,
                          borderRadius: '6px',
                          fontSize: '14px', 
                          fontStyle: 'italic', 
                          color: colors.gray,
                          borderLeft: `3px solid ${config.color}`,
                        }}>
                          💬 <strong>Nota:</strong> {response.note}
                        </div>
                      )
                      }
                      {response && (
                        <div style={{ marginTop: '8px', fontSize: '12px', color: colors.gray }}>
                          🕐 Risposto il {formatDate(response.respondedAt)} alle {new Date(response.respondedAt).toLocaleTimeString('it-IT', { hour: '2-digit', minute: '2-digit' })}
                        </div>
                      )}
                    </div>
                    
                    <div style={{ marginLeft: '16px' }}>
                      {config ? (
                        <Badge
                          text={`${config.icon} ${config.text}`}
                          variant={response.status === 'presente' ? 'success' : response.status === 'assente' ? 'danger' : 'warning'}
                        />
                      ) : (
                        <Badge text="⏳ IN ATTESA" variant="default" />
                      )}
                    </div>
                  </div>
                </div>
              );
            })}
          </div>
        </div>

        {/* Conferma Eliminazione */}
        {showDeleteConfirm && (
          <div style={{
            position: 'fixed',
            top: 0,
            left: 0,
            right: 0,
            bottom: 0,
            backgroundColor: 'rgba(0,0,0,0.5)',
            display: 'flex',
            alignItems: 'center',
            justifyContent: 'center',
            zIndex: 1000,
          }}>
            <div style={{
              ...styles.card,
              maxWidth: '500px',
              margin: '20px',
            }}>
              <h3 style={{ marginBottom: '16px', color: colors.danger }}>⚠️ Conferma Eliminazione</h3>
              <p style={{ marginBottom: '24px', color: colors.gray }}>
                Sei sicuro di voler eliminare questo evento? Questa azione non può essere annullata.
              </p>
              <div style={{ display: 'flex', gap: '12px' }}>
                <Button
                  title="Elimina"
                  onPress={handleDelete}
                  variant="danger"
                  style={{ flex: 1 }}
                />
                <Button
                  title="Annulla"
                  onPress={() => setShowDeleteConfirm(false)}
                  variant="outline"
                  style={{ flex: 1 }}
                />
              </div>
            </div>
          </div>
        )}
      </div>
    </div>
  );
};

// ===== CALENDAR VIEW =====
const CalendarView = ({ onNavigate, onBack }) => {
  const { events, teams } = useAppContext();
  const [currentDate, setCurrentDate] = useState(new Date());

  const year = currentDate.getFullYear();
  const month = currentDate.getMonth();

  const firstDay = new Date(year, month, 1);
  const lastDay = new Date(year, month + 1, 0);
  const startingDayOfWeek = firstDay.getDay();
  const daysInMonth = lastDay.getDate();

  const monthNames = ['Gennaio', 'Febbraio', 'Marzo', 'Aprile', 'Maggio', 'Giugno',
    'Luglio', 'Agosto', 'Settembre', 'Ottobre', 'Novembre', 'Dicembre'];

  const dayNames = ['Dom', 'Lun', 'Mar', 'Mer', 'Gio', 'Ven', 'Sab'];

  const previousMonth = () => {
    setCurrentDate(new Date(year, month - 1, 1));
  };

  const nextMonth = () => {
    setCurrentDate(new Date(year, month + 1, 1));
  };

  const getEventsForDay = (day) => {
    return events.filter(e => {
      const eventDate = new Date(e.date);
      return eventDate.getDate() === day &&
             eventDate.getMonth() === month &&
             eventDate.getFullYear() === year;
    });
  };

  const renderCalendarDays = () => {
    const days = [];
    
    // Empty cells before first day
    for (let i = 0; i < startingDayOfWeek; i++) {
      days.push(<div key={`empty-${i}`} style={{ padding: '8px' }} />);
    }

    // Days of month
    for (let day = 1; day <= daysInMonth; day++) {
      const dayEvents = getEventsForDay(day);
      const isToday = new Date().getDate() === day && 
                     new Date().getMonth() === month && 
                     new Date().getFullYear() === year;

      days.push(
        <div
          key={day}
          className="calendar-cell"
          style={{
            padding: '8px',
            border: `2px solid ${isToday ? colors.primary : colors.lightGray}`,
            borderRadius: '8px',
            minHeight: '100px',
            backgroundColor: isToday ? `${colors.primary}10` : colors.white,
            cursor: dayEvents.length > 0 ? 'pointer' : 'default',
            transition: 'all 0.3s',
          }}
          onMouseEnter={(e) => {
            if (dayEvents.length > 0) {
              e.currentTarget.style.transform = 'translateY(-2px)';
              e.currentTarget.style.boxShadow = colors.shadow;
            }
          }}
          onMouseLeave={(e) => {
            e.currentTarget.style.transform = 'translateY(0)';
            e.currentTarget.style.boxShadow = 'none';
          }}
        >
          <div style={{ 
            fontWeight: isToday ? '700' : '600', 
            marginBottom: '8px',
            color: isToday ? colors.primary : colors.black,
          }}>
            {day}
          </div>
          {dayEvents.map(event => {
            const team = teams[event.teamId];
            const eventColor = event.type === 'partita' ? colors.danger : 
                             event.type === 'allenamento' ? colors.success : colors.primary;
            return (
              <div
                key={event.id}
                className="calendar-event"
                onClick={() => onNavigate('event-detail', event.id)}
                style={{
                  padding: '4px 6px',
                  backgroundColor: eventColor,
                  color: colors.white,
                  borderRadius: '4px',
                  fontSize: '11px',
                  marginBottom: '4px',
                  cursor: 'pointer',
                }}
              >
                {event.time.substring(0, 5)} {event.title}
              </div>
            );
          })}
        </div>
      );
    }

    return days;
  };

  return (
    <div style={styles.container}>
      <style>{animations}</style>
      <div style={styles.header}>
        <div style={styles.headerContent}>
          <div>
            <div style={styles.headerTitle}>📅 Calendario Eventi</div>
            <div style={styles.headerSubtitle}>Vista mensile completa</div>
          </div>
          <Button title="← Indietro" onPress={onBack} variant="outline" style={{ color: colors.white, borderColor: colors.white }} />
        </div>
      </div>
      <div style={styles.content}>
        {/* Navigation */}
        <div style={styles.card}>
          <div style={{ display: 'flex', justifyContent: 'space-between', alignItems: 'center' }}>
            <Button title="← Mese Precedente" onPress={previousMonth} variant="outline" className="calendar-nav-button" />
            <div className="calendar-month-title" style={{ fontSize: '24px', fontWeight: '700', textAlign: 'center' }}>
  {monthNames[month]} {year}
</div>
            <Button title="Mese Successivo →" onPress={nextMonth} variant="outline" className="calendar-nav-button" />
            
          </div>
        </div>

        {/* Legend */}
        <div style={styles.card}>
          <div style={{ display: 'flex', gap: '16px', flexWrap: 'wrap', justifyContent: 'center' }}>
            <div style={{ display: 'flex', alignItems: 'center', gap: '8px' }}>
              <div style={{ width: '20px', height: '20px', backgroundColor: colors.success, borderRadius: '4px' }} />
              <span>Allenamento</span>
            </div>
            <div style={{ display: 'flex', alignItems: 'center', gap: '8px' }}>
              <div style={{ width: '20px', height: '20px', backgroundColor: colors.danger, borderRadius: '4px' }} />
              <span>Partita</span>
            </div>
            <div style={{ display: 'flex', alignItems: 'center', gap: '8px' }}>
              <div style={{ width: '20px', height: '20px', backgroundColor: colors.primary, borderRadius: '4px' }} />
              <span>Riunione</span>
            </div>
          </div>
        </div>

        {/* Calendar Grid */}
        <div style={styles.card}>
          {/* Day Names */}
          <div style={{
            display: 'grid',
            gridTemplateColumns: 'repeat(7, 1fr)',
            gap: '8px',
            marginBottom: '8px',
          }}>
           {dayNames.map(day => (
  <div key={day} className="calendar-header calendar-day-name" style={{ 
    fontWeight: '700', 
    textAlign: 'center',
    padding: '8px',
    color: colors.primary,
  }}>
    {day}
  </div>
))}
          </div>

          {/* Days Grid */}
          <div style={{
            display: 'grid',
            gridTemplateColumns: 'repeat(7, 1fr)',
            gap: '8px',
          }}>
            {renderCalendarDays()}
          </div>
        </div>
      </div>
    </div>
  );
};

// ===== STATISTICS VIEW =====
const StatisticsView = ({ onBack }) => {
  const { teams, players, events } = useAppContext();
  const [selectedTeam, setSelectedTeam] = useState('');

  const teamPlayers = selectedTeam ? players[selectedTeam] || [] : [];

  const playersWithStats = useMemo(() => {
    return teamPlayers.map(player => ({
      ...player,
      stats: calculatePlayerStats(player, events.filter(e => e.teamId === selectedTeam))
    })).sort((a, b) => b.stats.percentage - a.stats.percentage);
  }, [teamPlayers, events, selectedTeam]);

  const teamStats = useMemo(() => {
    if (!selectedTeam) return null;
    
    const teamEvents = events.filter(e => e.teamId === selectedTeam);
    const totalEvents = teamEvents.length;
    
    let totalResponses = 0;
    let totalPresenti = 0;
    
    teamEvents.forEach(event => {
      totalResponses += Object.keys(event.responses).length;
      totalPresenti += Object.values(event.responses).filter(r => r.status === 'presente').length;
    });
    
    const avgResponseRate = totalEvents > 0 ? Math.round((totalResponses / (totalEvents * teamPlayers.length)) * 100) : 0;
    const avgPresenceRate = totalResponses > 0 ? Math.round((totalPresenti / totalResponses) * 100) : 0;
    
    return { totalEvents, avgResponseRate, avgPresenceRate };
  }, [selectedTeam, events, teamPlayers]);

  return (
    <div style={styles.container}>
      <style>{animations}</style>
      <div style={styles.header}>
        <div style={styles.headerContent}>
          <div>
            <div style={styles.headerTitle}>📊 Statistiche Presenze</div>
            <div style={styles.headerSubtitle}>Analisi dettagliate e grafici</div>
          </div>
          <Button title="← Indietro" onPress={onBack} variant="outline" style={{ color: colors.white, borderColor: colors.white }} />
        </div>
      </div>
      <div style={styles.content}>
        <div style={styles.card}>
          <Select
            label="Seleziona Squadra"
            value={selectedTeam}
            onChange={setSelectedTeam}
            options={Object.values(teams).map(t => ({ value: t.id, label: t.name }))}
          />
        </div>

        {!selectedTeam ? (
          <div style={styles.card}>
            <div style={{ textAlign: 'center', padding: '48px', color: colors.gray }}>
              <div style={{ fontSize: '64px', marginBottom: '16px' }}>📊</div>
              <div style={{ fontSize: '18px' }}>Seleziona una squadra per visualizzare le statistiche</div>
            </div>
          </div>
        ) : (
          <>
            {/* Team Overview Stats */}
            {teamStats && (
              <div style={styles.card}>
                <h3 style={{ marginBottom: '16px', color: colors.primary }}>📈 Statistiche Squadra</h3>
                <div style={{
                  display: 'grid',
                  gridTemplateColumns: 'repeat(auto-fit, minmax(200px, 1fr))',
                  gap: '16px',
                }}>
                  <div style={{ textAlign: 'center', padding: '20px', backgroundColor: colors.background, borderRadius: '8px' }}>
                    <div style={{ fontSize: '36px', fontWeight: '700', color: colors.primary }}>
                      {teamStats.totalEvents}
                    </div>
                    <div style={{ fontSize: '14px', color: colors.gray }}>Eventi Totali</div>
                  </div>
                  <div style={{ textAlign: 'center', padding: '20px', backgroundColor: colors.background, borderRadius: '8px' }}>
                    <div style={{ fontSize: '36px', fontWeight: '700', color: colors.secondary }}>
                      {teamStats.avgResponseRate}%
                    </div>
                    <div style={{ fontSize: '14px', color: colors.gray }}>Tasso Risposta Medio</div>
                  </div>
                  <div style={{ textAlign: 'center', padding: '20px', backgroundColor: colors.background, borderRadius: '8px' }}>
                    <div style={{ fontSize: '36px', fontWeight: '700', color: colors.success }}>
                      {teamStats.avgPresenceRate}%
                    </div>
                    <div style={{ fontSize: '14px', color: colors.gray }}>Tasso Presenza Medio</div>
                  </div>
                </div>
              </div>
            )}

            {/* Players Stats Table */}
            <div style={styles.card}>
              <h3 style={{ marginBottom: '16px', color: colors.primary }}>
                🏆 Classifica Presenze Giocatori
              </h3>

              {playersWithStats.length === 0 ? (
                <div style={{ textAlign: 'center', padding: '32px', color: colors.gray }}>
                  Nessun giocatore in questa squadra
                </div>
              ) : (
                <div style={{ overflowX: 'auto' }}>
                  <table style={{ width: '100%', borderCollapse: 'collapse' }}>
                    <thead>
                      <tr style={{ borderBottom: `2px solid ${colors.lightGray}` }}>
                        <th style={{ padding: '12px', textAlign: 'left' }}>#</th>
                        <th style={{ padding: '12px', textAlign: 'left' }}>Giocatore</th>
                        <th style={{ padding: '12px', textAlign: 'center' }}>Eventi</th>
                        <th style={{ padding: '12px', textAlign: 'center' }}>Presenze</th>
                        <th style={{ padding: '12px', textAlign: 'center' }}>Assenze</th>
                        <th style={{ padding: '12px', textAlign: 'center' }}>% Presenza</th>
                        <th style={{ padding: '12px', textAlign: 'left' }}>Grafico</th>
                      </tr>
                    </thead>
                    <tbody>
                      {playersWithStats.map((player, index) => (
                        <tr key={player.id} style={{ 
                          borderBottom: `1px solid ${colors.lightGray}`,
                          backgroundColor: index % 2 === 0 ? colors.white : colors.background,
                        }}>
                          <td style={{ padding: '12px', fontWeight: '700' }}>{index + 1}</td>
                          <td style={{ padding: '12px' }}>
                            <div style={{ fontWeight: '600' }}>{player.name}</div>
                            <div style={{ fontSize: '12px', color: colors.gray }}>
                              #{player.number} • {player.role}
                            </div>
                          </td>
                          <td style={{ padding: '12px', textAlign: 'center', fontWeight: '600' }}>
                            {player.stats.total}
                          </td>
                          <td style={{ padding: '12px', textAlign: 'center', color: colors.success, fontWeight: '600' }}>
                            {player.stats.presenti}
                          </td>
                          <td style={{ padding: '12px', textAlign: 'center', color: colors.danger, fontWeight: '600' }}>
                            {player.stats.assenti}
                          </td>
                          <td style={{ padding: '12px', textAlign: 'center' }}>
                            <Badge 
                              text={`${player.stats.percentage}%`}
                              variant={
                                player.stats.percentage >= 80 ? 'success' :
                                player.stats.percentage >= 60 ? 'warning' : 'danger'
                              }
                            />
                          </td>
                          <td style={{ padding: '12px' }}>
                            <div style={{ 
                              width: '100%', 
                              height: '20px', 
                              backgroundColor: colors.lightGray,
                              borderRadius: '10px',
                              overflow: 'hidden',
                            }}>
                              <div style={{
                                width: `${player.stats.percentage}%`,
                                height: '100%',
                                backgroundColor: 
                                  player.stats.percentage >= 80 ? colors.success :
                                  player.stats.percentage >= 60 ? colors.warning : colors.danger,
                                transition: 'width 0.5s ease',
                              }} />
                            </div>
                          </td>
                        </tr>
                      ))}
                    </tbody>
                  </table>
                </div>
              )}
            </div>

            {/* Top 3 Players */}
            {playersWithStats.length >= 3 && (
              <div style={styles.card}>
                <h3 style={{ marginBottom: '16px', color: colors.primary }}>🥇 Top 3 Giocatori</h3>
                <div style={{ display: 'grid', gridTemplateColumns: 'repeat(auto-fit, minmax(250px, 1fr))', gap: '16px' }}>
                  {playersWithStats.slice(0, 3).map((player, index) => {
                    const medals = ['🥇', '🥈', '🥉'];
                    return (
                      <div key={player.id} style={{
                        padding: '20px',
                        backgroundColor: colors.background,
                        borderRadius: '12px',
                        textAlign: 'center',
                        border: `3px solid ${index === 0 ? '#FFD700' : index === 1 ? '#C0C0C0' : '#CD7F32'}`,
                      }}>
                        <div style={{ fontSize: '48px', marginBottom: '8px' }}>{medals[index]}</div>
                        <div style={{ fontSize: '20px', fontWeight: '700', marginBottom: '4px' }}>
                          {player.name}
                        </div>
                        <div style={{ fontSize: '14px', color: colors.gray, marginBottom: '12px' }}>
                          #{player.number} • {player.role}
                        </div>
                        <div style={{ fontSize: '32px', fontWeight: '700', color: colors.success }}>
                          {player.stats.percentage}%
                        </div>
                        <div style={{ fontSize: '12px', color: colors.gray }}>
                          {player.stats.presenti}/{player.stats.total} presenze
                        </div>
                      </div>
                    );
                  })}
                </div>
              </div>
            )}
          </>
        )}
      </div>
    </div>
  );
};

// ===== TEAMS MANAGEMENT =====
const TeamsList = ({ onNavigate, onBack }) => {
  const { teams, addTeam, updateTeam, deleteTeam, players } = useAppContext();
  const { addNotification } = useNotification();

  const [showModal, setShowModal] = useState(false);
  const [editingTeam, setEditingTeam] = useState(null);
  const [formData, setFormData] = useState({ name: '', category: '', color: colors.primary, icon: '⚽' });
  const [showDeleteConfirm, setShowDeleteConfirm] = useState(null);

  // Icone disponibili a tema calcio
  const availableIcons = [
    '⚽', '🏆', '🥇', '🥈', '🥉', '⭐', '🌟', '💫', 
    '🎯', '🔥', '⚡', '👕', '🛡️', '🏃', '🦅', '🦁',
    '🐺', '🐯', '🐉', '🚀', '⚔️', '🎖️', '🏅', '👑'
  ];

  const handleOpenModal = (team = null) => {
    if (team) {
      setEditingTeam(team);
      setFormData({ name: team.name, category: team.category, color: team.color, icon: team.icon || '⚽' });
    } else {
      setEditingTeam(null);
      setFormData({ name: '', category: '', color: colors.primary, icon: '⚽' });
    }
    setShowModal(true);
  };

  const handleSave = () => {
    if (!formData.name || !formData.category) {
      addNotification('Compila tutti i campi', 'error');
      return;
    }

    if (editingTeam) {
      updateTeam(editingTeam.id, formData);
      addNotification('Squadra aggiornata', 'success');
    } else {
      const newTeam = {
        id: `team${Date.now()}`,
        ...formData,
      };
      addTeam(newTeam);
      addNotification('Squadra creata', 'success');
    }

    setShowModal(false);
    setEditingTeam(null);
    setFormData({ name: '', category: '', color: colors.primary, icon: '⚽' });
  };

  const handleDelete = (teamId) => {
    deleteTeam(teamId);
    addNotification('Squadra eliminata', 'success');
    setShowDeleteConfirm(null);
  };

  return (
    <div style={styles.container}>
      <style>{animations}</style>
      <div style={styles.header}>
        <div style={styles.headerContent}>
          <div>
            <div style={styles.headerTitle}>🏆 Gestione Squadre</div>
            <div style={styles.headerSubtitle}>Crea e gestisci le tue squadre</div>
          </div>
          <Button title="← Indietro" onPress={onBack} variant="outline" style={{ color: colors.white, borderColor: colors.white }} />
        </div>
      </div>
      <div style={styles.content}>
        <Button
          title="➕ Aggiungi Squadra"
          onPress={() => handleOpenModal()}
          variant="success"
          style={{ marginBottom: '24px', width: '100%', padding: '16px' }}
        />

        {Object.values(teams).length === 0 ? (
          <div style={styles.card}>
            <div style={{ textAlign: 'center', padding: '48px', color: colors.gray }}>
              <div style={{ fontSize: '64px', marginBottom: '16px' }}>🏆</div>
              <div style={{ fontSize: '18px' }}>Nessuna squadra creata</div>
            </div>
          </div>
        ) : (
          <div style={{ display: 'grid', gridTemplateColumns: 'repeat(auto-fill, minmax(300px, 1fr))', gap: '20px' }}>
            {Object.values(teams).map(team => {
              const teamPlayersCount = players[team.id]?.length || 0;
              return (
                <div key={team.id} style={{
                  ...styles.card,
                  border: `3px solid ${team.color}`,
                  position: 'relative',
                  overflow: 'hidden',
                }}>
                  {/* Background decorativo con colore squadra */}
                  <div style={{
                    position: 'absolute',
                    top: -20,
                    right: -20,
                    width: '120px',
                    height: '120px',
                    backgroundColor: team.color,
                    opacity: 0.1,
                    borderRadius: '50%',
                  }} />
                  
                  <div style={{ display: 'flex', justifyContent: 'space-between', alignItems: 'start', marginBottom: '16px', position: 'relative' }}>
                    {/* Icona grande e bella */}
                    <div style={{
                      width: '80px',
                      height: '80px',
                      borderRadius: '16px',
                      backgroundColor: `${team.color}20`,
                      border: `3px solid ${team.color}`,
                      display: 'flex',
                      alignItems: 'center',
                      justifyContent: 'center',
                      fontSize: '48px',
                      boxShadow: colors.shadow,
                    }}>
                      {team.icon || '⚽'}
                    </div>
                    <Badge text={team.category} variant="primary" />
                  </div>

                  <h3 style={{ marginBottom: '8px', color: team.color, fontSize: '22px', fontWeight: '700' }}>
                    {team.name}
                  </h3>
                  <div style={{ 
                    color: colors.gray, 
                    fontSize: '14px', 
                    marginBottom: '16px',
                    display: 'flex',
                    alignItems: 'center',
                    gap: '8px',
                  }}>
                    <span style={{ fontSize: '20px' }}>👥</span>
                    <span style={{ fontWeight: '600' }}>{teamPlayersCount} giocatori</span>
                  </div>

                  <div style={{ display: 'flex', gap: '8px' }}>
                    <Button
                      title="✏️ Modifica"
                      onPress={() => handleOpenModal(team)}
                      variant="secondary"
                      style={{ flex: 1, padding: '10px' }}
                    />
                    <Button
                      title="🗑️"
                      onPress={() => setShowDeleteConfirm(team.id)}
                      variant="danger"
                      style={{ padding: '10px' }}
                    />
                  </div>
                </div>
              );
            })}
          </div>
        )}

        {/* Modal Crea/Modifica */}
        {showModal && (
          <div style={{
            position: 'fixed',
            top: 0,
            left: 0,
            right: 0,
            bottom: 0,
            backgroundColor: 'rgba(0,0,0,0.5)',
            display: 'flex',
            alignItems: 'center',
            justifyContent: 'center',
            zIndex: 1000,
          }}>
            <div style={{
              ...styles.card,
              maxWidth: '600px',
              margin: '20px',
              maxHeight: '90vh',
              overflow: 'auto',
            }}>
              <h3 style={{ marginBottom: '24px', color: colors.primary }}>
                {editingTeam ? '✏️ Modifica Squadra' : '➕ Nuova Squadra'}
              </h3>

              <Input
                label="Nome Squadra"
                value={formData.name}
                onChange={(val) => setFormData(prev => ({ ...prev, name: val }))}
                placeholder="Es: Prima Squadra"
                required
              />

              <Input
                label="Categoria"
                value={formData.category}
                onChange={(val) => setFormData(prev => ({ ...prev, category: val }))}
                placeholder="Es: Seniores, Under 19..."
                required
              />

              {/* Selezione Icona */}
              <div style={{ marginBottom: '16px' }}>
                <label style={{
                  display: 'block',
                  marginBottom: '12px',
                  fontWeight: '600',
                  color: colors.black,
                  fontSize: '14px',
                }}>
                  Icona Squadra <span style={{ color: colors.danger }}>*</span>
                </label>
                <div style={{
                  display: 'grid',
                  gridTemplateColumns: 'repeat(8, 1fr)',
                  gap: '8px',
                  padding: '16px',
                  backgroundColor: colors.background,
                  borderRadius: '8px',
                  maxHeight: '200px',
                  overflowY: 'auto',
                }}>
                  {availableIcons.map(icon => (
                    <div
                      key={icon}
                      onClick={() => setFormData(prev => ({ ...prev, icon }))}
                      style={{
                        width: '50px',
                        height: '50px',
                        display: 'flex',
                        alignItems: 'center',
                        justifyContent: 'center',
                        fontSize: '28px',
                        border: `3px solid ${formData.icon === icon ? colors.primary : colors.lightGray}`,
                        borderRadius: '8px',
                        cursor: 'pointer',
                        backgroundColor: formData.icon === icon ? `${colors.primary}20` : colors.white,
                        transition: 'all 0.3s',
                      }}
                      onMouseEnter={(e) => {
                        e.currentTarget.style.transform = 'scale(1.1)';
                        e.currentTarget.style.boxShadow = colors.shadow;
                      }}
                      onMouseLeave={(e) => {
                        e.currentTarget.style.transform = 'scale(1)';
                        e.currentTarget.style.boxShadow = 'none';
                      }}
                    >
                      {icon}
                    </div>
                  ))}
                </div>
              </div>

              {/* Preview Icona Selezionata */}
              <div style={{
                padding: '16px',
                backgroundColor: colors.background,
                borderRadius: '8px',
                marginBottom: '16px',
                textAlign: 'center',
              }}>
                <div style={{ fontSize: '14px', color: colors.gray, marginBottom: '8px' }}>
                  Anteprima:
                </div>
                <div style={{
                  display: 'inline-block',
                  width: '80px',
                  height: '80px',
                  borderRadius: '16px',
                  backgroundColor: `${formData.color}20`,
                  border: `3px solid ${formData.color}`,
                  display: 'flex',
                  alignItems: 'center',
                  justifyContent: 'center',
                  fontSize: '48px',
                }}>
                  {formData.icon}
                </div>
              </div>

              <div style={{ marginBottom: '16px' }}>
                <label style={{
                  display: 'block',
                  marginBottom: '8px',
                  fontWeight: '600',
                  color: colors.black,
                  fontSize: '14px',
                }}>
                  Colore Squadra
                </label>
                <input
                  type="color"
                  value={formData.color}
                  onChange={(e) => setFormData(prev => ({ ...prev, color: e.target.value }))}
                  style={{
                    width: '100%',
                    height: '50px',
                    border: 'none',
                    borderRadius: '8px',
                    cursor: 'pointer',
                  }}
                />
              </div>

              <div style={{ display: 'flex', gap: '12px' }}>
                <Button
                  title="Salva"
                  onPress={handleSave}
                  variant="success"
                  style={{ flex: 1 }}
                />
                <Button
                  title="Annulla"
                  onPress={() => {
                    setShowModal(false);
                    setEditingTeam(null);
                  }}
                  variant="outline"
                  style={{ flex: 1 }}
                />
              </div>
            </div>
          </div>
        )}

        {/* Conferma Eliminazione */}
        {showDeleteConfirm && (
          <div style={{
            position: 'fixed',
            top: 0,
            left: 0,
            right: 0,
            bottom: 0,
            backgroundColor: 'rgba(0,0,0,0.5)',
            display: 'flex',
            alignItems: 'center',
            justifyContent: 'center',
            zIndex: 1000,
          }}>
            <div style={{
              ...styles.card,
              maxWidth: '500px',
              margin: '20px',
            }}>
              <h3 style={{ marginBottom: '16px', color: colors.danger }}>⚠️ Conferma Eliminazione</h3>
              <p style={{ marginBottom: '24px', color: colors.gray }}>
                Sei sicuro di voler eliminare questa squadra? Verranno eliminati anche tutti i giocatori e gli eventi associati.
              </p>
              <div style={{ display: 'flex', gap: '12px' }}>
                <Button
                  title="Elimina"
                  onPress={() => handleDelete(showDeleteConfirm)}
                  variant="danger"
                  style={{ flex: 1 }}
                />
                <Button
                  title="Annulla"
                  onPress={() => setShowDeleteConfirm(null)}
                  variant="outline"
                  style={{ flex: 1 }}
                />
              </div>
            </div>
          </div>
        )}
      </div>
    </div>
  );
};

// ===== PLAYERS MANAGEMENT =====
const PlayersList = ({ onNavigate, onBack }) => {
  const { teams, players, addPlayer, updatePlayer, deletePlayer } = useAppContext();
  const { addNotification } = useNotification();

  const [selectedTeam, setSelectedTeam] = useState('');
  const [showModal, setShowModal] = useState(false);
  const [editingPlayer, setEditingPlayer] = useState(null);
  const [formData, setFormData] = useState({
    name: '',
    role: '',
    number: '',
    phone: '',
    email: '',
  });
  const [showDeleteConfirm, setShowDeleteConfirm] = useState(null);

  const handleOpenModal = (player = null, teamId = null) => {
    if (player) {
      setEditingPlayer({ ...player, teamId });
      setFormData({
        name: player.name,
        role: player.role,
        number: player.number,
        phone: player.phone || '',
        email: player.email || '',
      });
    } else {
      setEditingPlayer(null);
      setFormData({
        name: '',
        role: '',
        number: '',
        phone: '',
        email: '',
      });
    }
    setShowModal(true);
  };

  const handleSave = () => {
    const teamId = editingPlayer?.teamId || selectedTeam;

    if (!teamId) {
      addNotification('Seleziona una squadra', 'error');
      return;
    }

    if (!formData.name || !formData.role || !formData.number) {
      addNotification('Compila tutti i campi obbligatori', 'error');
      return;
    }

    if (editingPlayer) {
      updatePlayer(teamId, editingPlayer.id, formData);
      addNotification('Giocatore aggiornato', 'success');
    } else {
      const newPlayer = {
        id: `p${Date.now()}`,
        ...formData,
        number: parseInt(formData.number),
      };
      addPlayer(teamId, newPlayer);
      addNotification('Giocatore aggiunto', 'success');
    }

    setShowModal(false);
    setEditingPlayer(null);
    setFormData({
      name: '',
      role: '',
      number: '',
      phone: '',
      email: '',
    });
  };

  const handleDelete = (teamId, playerId) => {
    deletePlayer(teamId, playerId);
    addNotification('Giocatore eliminato', 'success');
    setShowDeleteConfirm(null);
  };

  const teamsList = Object.values(teams);
  const currentTeamPlayers = selectedTeam ? players[selectedTeam] || [] : [];

  return (
    <div style={styles.container}>
      <style>{animations}</style>
      <div style={styles.header}>
        <div style={styles.headerContent}>
          <div>
            <div style={styles.headerTitle}>👥 Gestione Giocatori</div>
            <div style={styles.headerSubtitle}>Gestisci i giocatori delle tue squadre</div>
          </div>
          <Button title="← Indietro" onPress={onBack} variant="outline" style={{ color: colors.white, borderColor: colors.white }} />
        </div>
      </div>
      <div style={styles.content}>
        <div style={styles.card}>
          <Select
            label="Seleziona Squadra"
            value={selectedTeam}
            onChange={setSelectedTeam}
            options={teamsList.map(t => ({ value: t.id, label: t.name }))}
          />
        </div>

        {selectedTeam && (
          <Button
            title="➕ Aggiungi Giocatore"
            onPress={() => handleOpenModal()}
            variant="success"
            style={{ marginBottom: '24px', width: '100%', padding: '16px' }}
          />
        )}

        {!selectedTeam ? (
          <div style={styles.card}>
            <div style={{ textAlign: 'center', padding: '48px', color: colors.gray }}>
              <div style={{ fontSize: '64px', marginBottom: '16px' }}>👥</div>
              <div style={{ fontSize: '18px' }}>Seleziona una squadra per visualizzare i giocatori</div>
            </div>
          </div>
        ) : currentTeamPlayers.length === 0 ? (
          <div style={styles.card}>
            <div style={{ textAlign: 'center', padding: '48px', color: colors.gray }}>
              <div style={{ fontSize: '64px', marginBottom: '16px' }}>👥</div>
              <div style={{ fontSize: '18px' }}>Nessun giocatore in questa squadra</div>
            </div>
          </div>
        ) : (
          <div style={{ display: 'grid', gridTemplateColumns: 'repeat(auto-fill, minmax(280px, 1fr))', gap: '16px' }}>
            {currentTeamPlayers.map(player => (
              <div key={player.id} style={styles.card}>
                <div style={{ display: 'flex', justifyContent: 'space-between', alignItems: 'start', marginBottom: '12px' }}>
                  <div style={{
                    width: '50px',
                    height: '50px',
                    borderRadius: '50%',
                    backgroundColor: colors.primary,
                    color: colors.white,
                    display: 'flex',
                    alignItems: 'center',
                    justifyContent: 'center',
                    fontSize: '20px',
                    fontWeight: '700',
                  }}>
                    {player.number}
                  </div>
                  <Badge text={player.role} variant="primary" />
                </div>

                <h3 style={{ marginBottom: '8px', color: colors.primary }}>{player.name}</h3>
                
                {player.phone && (
                  <div style={{ fontSize: '14px', color: colors.gray, marginBottom: '4px' }}>
                    📱 {player.phone}
                  </div>
                )}
                {player.email && (
                  <div style={{ fontSize: '14px', color: colors.gray, marginBottom: '16px' }}>
                    ✉️ {player.email}
                  </div>
                )}

                <div style={{ display: 'flex', gap: '8px', marginTop: '12px' }}>
                  <Button
                    title="✏️ Modifica"
                    onPress={() => handleOpenModal(player, selectedTeam)}
                    variant="secondary"
                    style={{ flex: 1, padding: '10px' }}
                  />
                  <Button
                    title="🗑️"
                    onPress={() => setShowDeleteConfirm({ teamId: selectedTeam, playerId: player.id })}
                    variant="danger"
                    style={{ padding: '10px' }}
                  />
                </div>
              </div>
            ))}
          </div>
        )}

        {/* Modal Crea/Modifica */}
        {showModal && (
          <div style={{
            position: 'fixed',
            top: 0,
            left: 0,
            right: 0,
            bottom: 0,
            backgroundColor: 'rgba(0,0,0,0.5)',
            display: 'flex',
            alignItems: 'center',
            justifyContent: 'center',
            zIndex: 1000,
          }}>
            <div style={{
              ...styles.card,
              maxWidth: '500px',
              margin: '20px',
              maxHeight: '90vh',
              overflow: 'auto',
            }}>
              <h3 style={{ marginBottom: '24px', color: colors.primary }}>
                {editingPlayer ? '✏️ Modifica Giocatore' : '➕ Nuovo Giocatore'}
              </h3>

              <Input
                label="Nome Completo"
                value={formData.name}
                onChange={(val) => setFormData(prev => ({ ...prev, name: val }))}
                placeholder="Es: Marco Rossi"
                required
              />

              <Select
                label="Ruolo"
                value={formData.role}
                onChange={(val) => setFormData(prev => ({ ...prev, role: val }))}
                options={[
                  { value: 'Portiere', label: 'Portiere' },
                  { value: 'Difensore', label: 'Difensore' },
                  { value: 'Centrocampista', label: 'Centrocampista' },
                  { value: 'Attaccante', label: 'Attaccante' },
                ]}
                required
              />

              <Input
                label="Numero Maglia"
                type="number"
                value={formData.number}
                onChange={(val) => setFormData(prev => ({ ...prev, number: val }))}
                placeholder="Es: 10"
                required
              />

              <Input
                label="Telefono"
                value={formData.phone}
                onChange={(val) => setFormData(prev => ({ ...prev, phone: val }))}
                placeholder="Es: 333-1234567"
              />

              <Input
                label="Email"
                type="email"
                value={formData.email}
                onChange={(val) => setFormData(prev => ({ ...prev, email: val }))}
                placeholder="Es: giocatore@email.com"
              />

              <div style={{ display: 'flex', gap: '12px' }}>
                <Button
                  title="Salva"
                  onPress={handleSave}
                  variant="success"
                  style={{ flex: 1 }}
                />
                <Button
                  title="Annulla"
                  onPress={() => {
                    setShowModal(false);
                    setEditingPlayer(null);
                  }}
                  variant="outline"
                  style={{ flex: 1 }}
                />
              </div>
            </div>
          </div>
        )}

        {/* Conferma Eliminazione */}
        {showDeleteConfirm && (
          <div style={{
            position: 'fixed',
            top: 0,
            left: 0,
            right: 0,
            bottom: 0,
            backgroundColor: 'rgba(0,0,0,0.5)',
            display: 'flex',
            alignItems: 'center',
            justifyContent: 'center',
            zIndex: 1000,
          }}>
            <div style={{
              ...styles.card,
              maxWidth: '500px',
              margin: '20px',
            }}>
              <h3 style={{ marginBottom: '16px', color: colors.danger }}>⚠️ Conferma Eliminazione</h3>
              <p style={{ marginBottom: '24px', color: colors.gray }}>
                Sei sicuro di voler eliminare questo giocatore?
              </p>
              <div style={{ display: 'flex', gap: '12px' }}>
                <Button
                  title="Elimina"
                  onPress={() => handleDelete(showDeleteConfirm.teamId, showDeleteConfirm.playerId)}
                  variant="danger"
                  style={{ flex: 1 }}
                />
                <Button
                  title="Annulla"
                  onPress={() => setShowDeleteConfirm(null)}
                  variant="outline"
                  style={{ flex: 1 }}
                />
              </div>
            </div>
          </div>
        )}
      </div>
    </div>
  );
};

// ===== PLAYER EVENTS (convocazioni per giocatore) =====
const PlayerEvents = ({ onLogout }) => {
  const { events, teams, players, addEventResponse } = useAppContext();
  const { addNotification } = useNotification();
  
  // Per demo, usiamo il primo giocatore della prima squadra
  const firstTeamId = Object.keys(players)[0];
  const currentPlayer = players[firstTeamId]?.[0];

  const [selectedEventId, setSelectedEventId] = useState(null);
  const [responseData, setResponseData] = useState({ status: '', note: '' });

  const myEvents = useMemo(() => {
    if (!currentPlayer) return [];
    return events
      .filter(e => e.convocati?.includes(currentPlayer.id))
      .sort((a, b) => new Date(b.date) - new Date(a.date));
  }, [events, currentPlayer]);

  const handleResponse = (eventId, status) => {
    setSelectedEventId(eventId);
    setResponseData({ status, note: '' });
  };

  const submitResponse = () => {
    if (!selectedEventId || !responseData.status) return;

    addEventResponse(selectedEventId, currentPlayer.id, responseData);
    addNotification('Risposta inviata con successo! ✅', 'success');
    setSelectedEventId(null);
    setResponseData({ status: '', note: '' });
  };

  if (!currentPlayer) {
    return (
      <div style={styles.container}>
        <div style={styles.content}>
          <div style={styles.card}>
            <div style={{ textAlign: 'center', padding: '48px' }}>
              Nessun giocatore configurato
            </div>
          </div>
        </div>
      </div>
    );
  }

  const selectedEvent = selectedEventId ? events.find(e => e.id === selectedEventId) : null;

  // Calcola statistiche personali
  const totalEvents = myEvents.length;
  const respondedEvents = myEvents.filter(e => e.responses[currentPlayer.id]).length;
  const presentCount = myEvents.filter(e => e.responses[currentPlayer.id]?.status === 'presente').length;
  const percentage = totalEvents > 0 ? Math.round((presentCount / totalEvents) * 100) : 0;

  return (
    <div style={styles.container}>
      <style>{animations}</style>
      <div style={styles.header}>
        <div style={styles.headerContent}>
          <div>
            <div style={styles.headerTitle}>⚽ Le Mie Convocazioni</div>
            <div style={styles.headerSubtitle}>{currentPlayer.name} • #{currentPlayer.number}</div>
          </div>
        <UserButton />
        </div>
      </div>
      <div style={styles.content}>
        {/* Statistiche Personali */}
        <div style={styles.card}>
          <h3 style={{ marginBottom: '16px', color: colors.primary }}>📊 Le Mie Statistiche</h3>
          <div style={{
            display: 'grid',
            gridTemplateColumns: 'repeat(auto-fit, minmax(150px, 1fr))',
            gap: '16px',
          }}>
            <div style={{ textAlign: 'center', padding: '16px', backgroundColor: colors.background, borderRadius: '8px' }}>
              <div style={{ fontSize: '32px', fontWeight: '700', color: colors.primary }}>
                {totalEvents}
              </div>
              <div style={{ fontSize: '14px', color: colors.gray }}>Convocazioni</div>
            </div>
            <div style={{ textAlign: 'center', padding: '16px', backgroundColor: colors.background, borderRadius: '8px' }}>
              <div style={{ fontSize: '32px', fontWeight: '700', color: colors.secondary }}>
                {respondedEvents}
              </div>
              <div style={{ fontSize: '14px', color: colors.gray }}>Risposte Date</div>
            </div>
            <div style={{ textAlign: 'center', padding: '16px', backgroundColor: colors.background, borderRadius: '8px' }}>
              <div style={{ fontSize: '32px', fontWeight: '700', color: colors.success }}>
                {presentCount}
              </div>
              <div style={{ fontSize: '14px', color: colors.gray }}>Presenze</div>
            </div>
            <div style={{ textAlign: 'center', padding: '16px', backgroundColor: colors.background, borderRadius: '8px' }}>
              <div style={{ fontSize: '32px', fontWeight: '700', color: percentage >= 80 ? colors.success : percentage >= 60 ? colors.warning : colors.danger }}>
                {percentage}%
              </div>
              <div style={{ fontSize: '14px', color: colors.gray }}>Presenza</div>
            </div>
          </div>
        </div>
        {myEvents.length === 0 ? (
          <div style={styles.card}>
            <div style={{ textAlign: 'center', padding: '48px', color: colors.gray }}>
              <div style={{ fontSize: '64px', marginBottom: '16px' }}>📅</div>
              <div style={{ fontSize: '18px' }}>Nessuna convocazione al momento</div>
            </div>
          </div>
        ) : (
          <div style={{ display: 'flex', flexDirection: 'column', gap: '16px' }}>
            {myEvents.map(event => {
              const team = teams[event.teamId];
              const myResponse = event.responses[currentPlayer.id];
              const needsResponse = !myResponse && isFuture(event.date);

              return (
                <div key={event.id} style={styles.card}>
                  <div style={{ display: 'flex', justifyContent: 'space-between', alignItems: 'start', marginBottom: '16px' }}>
                    <div>
                      <div style={{ display: 'flex', gap: '12px', marginBottom: '8px' }}>
                        <Badge
                          text={event.type.toUpperCase()}
                          variant={event.type === 'partita' ? 'danger' : event.type === 'allenamento' ? 'success' : 'primary'}
                        />
                        {needsResponse && <Badge text="⚠️ RICHIEDE RISPOSTA" variant="warning" />}
                      </div>
                      <div style={{ fontSize: '20px', fontWeight: '700', marginBottom: '4px' }}>
                        {event.type === 'allenamento' ? '🏃' : event.type === 'partita' ? '⚽' : '📋'} {event.title}
                      </div>
                      <div style={{ color: colors.gray, fontSize: '14px' }}>
                        🏆 {team?.name}
                      </div>
                    </div>
                    {myResponse && (
                      <Badge
                        text={myResponse.status === 'presente' ? '✓ PRESENTE' : myResponse.status === 'assente' ? '✗ ASSENTE' : '? FORSE'}
                        variant={myResponse.status === 'presente' ? 'success' : myResponse.status === 'assente' ? 'danger' : 'warning'}
                      />
                    )}
                  </div>

                  <div style={{ marginBottom: '16px' }}>
                    <div style={{ fontSize: '14px', color: colors.gray, marginBottom: '4px' }}>
                      📅 {formatDateTime(event.date, event.time)} • {getDayName(event.date)}
                    </div>
                    <div style={{ fontSize: '14px', color: colors.gray }}>
                      📍 {event.location}
                    </div>
                    {event.opponent && (
                      <div style={{ fontSize: '14px', color: colors.gray }}>
                        🆚 {event.opponent}
                      </div>
                    )}
                    {event.description && (
                      <div style={{ fontSize: '14px', color: colors.gray, marginTop: '8px' }}>
                        📝 {event.description}
                      </div>
                    )}
                  </div>

                  {myResponse ? (
                    <div style={{
                      padding: '16px',
                      backgroundColor: colors.background,
                      borderRadius: '8px',
                    }}>
                      <div style={{ fontWeight: '600', marginBottom: '12px', display: 'flex', alignItems: 'center', gap: '8px' }}>
                        ✅ La tua risposta:
                        <Badge
                          text={myResponse.status === 'presente' ? '✓ PRESENTE' : myResponse.status === 'assente' ? '✗ ASSENTE' : '? FORSE'}
                          variant={myResponse.status === 'presente' ? 'success' : myResponse.status === 'assente' ? 'danger' : 'warning'}
                        />
                      </div>
                      {myResponse.note && (
                        <div style={{ 
                          fontSize: '14px', 
                          color: colors.gray, 
                          marginBottom: '8px',
                          padding: '8px',
                          backgroundColor: colors.white,
                          borderRadius: '6px',
                        }}>
                          💬 <strong>Nota:</strong> {myResponse.note}
                        </div>
                      )}
                      <div style={{ fontSize: '12px', color: colors.gray, marginBottom: '16px' }}>
                        🕐 Risposto il {formatDate(myResponse.respondedAt)} alle {new Date(myResponse.respondedAt).toLocaleTimeString('it-IT', { hour: '2-digit', minute: '2-digit' })}
                      </div>
                      {isFuture(event.date) && (
                        <Button
                          title="✏️ Modifica Risposta"
                          onPress={() => handleResponse(event.id, myResponse.status)}
                          variant="secondary"
                          style={{ width: '100%' }}
                        />
                      )}
                    </div>
                  ) : isFuture(event.date) ? (
                    <div style={{ display: 'flex', gap: '12px' }}>
                      <Button
                        title="✓ Presente"
                        onPress={() => handleResponse(event.id, 'presente')}
                        variant="success"
                        style={{ flex: 1 }}
                      />
                      <Button
                        title="? Forse"
                        onPress={() => handleResponse(event.id, 'forse')}
                        variant="secondary"
                        style={{ flex: 1 }}
                      />
                      <Button
                        title="✗ Assente"
                        onPress={() => handleResponse(event.id, 'assente')}
                        variant="danger"
                        style={{ flex: 1 }}
                      />
                    </div>
                  ) : (
                    <div style={{
                      padding: '16px',
                      backgroundColor: colors.background,
                      borderRadius: '8px',
                      textAlign: 'center',
                      color: colors.gray,
                    }}>
                      Evento passato - Nessuna risposta registrata
                    </div>
                  )}
                </div>
              );
            })}
          </div>
        )}

        {/* Modal Risposta */}
        {selectedEventId && selectedEvent && (
          <div style={{
            position: 'fixed',
            top: 0,
            left: 0,
            right: 0,
            bottom: 0,
            backgroundColor: 'rgba(0,0,0,0.5)',
            display: 'flex',
            alignItems: 'center',
            justifyContent: 'center',
            zIndex: 1000,
          }}>
            <div style={{
              ...styles.card,
              maxWidth: '500px',
              margin: '20px',
              maxHeight: '90vh',
              overflow: 'auto',
            }}>
              <h3 style={{ marginBottom: '16px', color: colors.primary }}>
                {selectedEvent.responses[currentPlayer.id] ? '✏️ Modifica la tua risposta' : '📝 Conferma la tua presenza'}
              </h3>
              <div style={{ marginBottom: '24px' }}>
                <div style={{ fontWeight: '700', marginBottom: '8px', fontSize: '16px' }}>
                  {selectedEvent.type === 'allenamento' ? '🏃' : selectedEvent.type === 'partita' ? '⚽' : '📋'} {selectedEvent.title}
                </div>
                <div style={{ fontSize: '14px', color: colors.gray, marginBottom: '4px' }}>
                  📅 {formatDateTime(selectedEvent.date, selectedEvent.time)}
                </div>
                <div style={{ fontSize: '14px', color: colors.gray }}>
                  📍 {selectedEvent.location}
                </div>
              </div>

              <div style={{ marginBottom: '24px' }}>
                <div style={{ marginBottom: '12px', fontWeight: '600' }}>Seleziona la tua disponibilità:</div>
                <div style={{ display: 'flex', gap: '12px', flexWrap: 'wrap' }}>
                  <div
                    onClick={() => setResponseData(prev => ({ ...prev, status: 'presente' }))}
                    style={{
                      flex: 1,
                      minWidth: '120px',
                      padding: '16px',
                      border: `3px solid ${responseData.status === 'presente' ? colors.success : colors.lightGray}`,
                      borderRadius: '8px',
                      textAlign: 'center',
                      cursor: 'pointer',
                      backgroundColor: responseData.status === 'presente' ? `${colors.success}20` : colors.white,
                      transition: 'all 0.3s',
                    }}
                    onMouseEnter={(e) => {
                      e.currentTarget.style.transform = 'translateY(-2px)';
                      e.currentTarget.style.boxShadow = colors.shadow;
                    }}
                    onMouseLeave={(e) => {
                      e.currentTarget.style.transform = 'translateY(0)';
                      e.currentTarget.style.boxShadow = 'none';
                    }}
                  >
                    <div style={{ fontSize: '32px', marginBottom: '8px' }}>✓</div>
                    <div style={{ fontWeight: '700', color: colors.success }}>PRESENTE</div>
                  </div>
                  <div
                    onClick={() => setResponseData(prev => ({ ...prev, status: 'forse' }))}
                    style={{
                      flex: 1,
                      minWidth: '120px',
                      padding: '16px',
                      border: `3px solid ${responseData.status === 'forse' ? colors.warning : colors.lightGray}`,
                      borderRadius: '8px',
                      textAlign: 'center',
                      cursor: 'pointer',
                      backgroundColor: responseData.status === 'forse' ? `${colors.warning}20` : colors.white,
                      transition: 'all 0.3s',
                    }}
                    onMouseEnter={(e) => {
                      e.currentTarget.style.transform = 'translateY(-2px)';
                      e.currentTarget.style.boxShadow = colors.shadow;
                    }}
                    onMouseLeave={(e) => {
                      e.currentTarget.style.transform = 'translateY(0)';
                      e.currentTarget.style.boxShadow = 'none';
                    }}
                  >
                    <div style={{ fontSize: '32px', marginBottom: '8px' }}>?</div>
                    <div style={{ fontWeight: '700', color: colors.warning }}>FORSE</div>
                  </div>
                  <div
                    onClick={() => setResponseData(prev => ({ ...prev, status: 'assente' }))}
                    style={{
                      flex: 1,
                      minWidth: '120px',
                      padding: '16px',
                      border: `3px solid ${responseData.status === 'assente' ? colors.danger : colors.lightGray}`,
                      borderRadius: '8px',
                      textAlign: 'center',
                      cursor: 'pointer',
                      backgroundColor: responseData.status === 'assente' ? `${colors.danger}20` : colors.white,
                      transition: 'all 0.3s',
                    }}
                    onMouseEnter={(e) => {
                      e.currentTarget.style.transform = 'translateY(-2px)';
                      e.currentTarget.style.boxShadow = colors.shadow;
                    }}
                    onMouseLeave={(e) => {
                      e.currentTarget.style.transform = 'translateY(0)';
                      e.currentTarget.style.boxShadow = 'none';
                    }}
                  >
                    <div style={{ fontSize: '32px', marginBottom: '8px' }}>✗</div>
                    <div style={{ fontWeight: '700', color: colors.danger }}>ASSENTE</div>
                  </div>
                </div>
              </div>

              <Textarea
                label="Note (opzionale)"
                value={responseData.note}
                onChange={(val) => setResponseData(prev => ({ ...prev, note: val }))}
                placeholder="Es: Arrivo 10 minuti prima, Problemi fisici, ecc..."
              />

              <div style={{ display: 'flex', gap: '12px' }}>
                <Button
                  title={selectedEvent.responses[currentPlayer.id] ? "💾 Aggiorna Risposta" : "📤 Invia Risposta"}
                  onPress={submitResponse}
                  variant="success"
                  style={{ flex: 1 }}
                  disabled={!responseData.status}
                />
                <Button
                  title="Annulla"
                  onPress={() => {
                    setSelectedEventId(null);
                    setResponseData({ status: '', note: '' });
                  }}
                  variant="outline"
                  style={{ flex: 1 }}
                />
              </div>
            </div>
          </div>
        )}
      </div>
    </div>
  );
};

// ===== MAIN APP =====
const App = () => {
  const [currentScreen, setCurrentScreen] = useState('role-selection');  
  const [currentRole, setCurrentRole] = useState('');
  const [screenData, setScreenData] = useState(null);


const [pwaInstalled, setPwaInstalled] = useState(false);
  const [notificationsEnabled, setNotificationsEnabled] = useState(false);
  const [serviceWorkerReady, setServiceWorkerReady] = useState(false);

// ===== PWA SERVICE WORKER =====
  useEffect(() => {
    // Controlla se l'app è già installata
    const isStandalone = window.matchMedia('(display-mode: standalone)').matches;
    setPwaInstalled(isStandalone);

    // Registra Service Worker con callbacks
    const onSuccess = (registration) => {
      console.log('✅ Service Worker registrato con successo:', registration.scope);
      setServiceWorkerReady(true);
    };

    const onUpdate = (registration) => {
      console.log('🔄 Service Worker aggiornato!');
      if (registration.waiting) {
        registration.waiting.postMessage({ type: 'SKIP_WAITING' });
      }
    };

    const onRegistered = (registration) => {
      console.log('📝 Service Worker in fase di registrazione...');
    };

    registerServiceWorker({
      onSuccess,
      onUpdate,
      onRegistered
    });

    // Richiedi permessi notifiche dopo 3 secondi
    const notificationTimer = setTimeout(() => {
      requestNotificationPermission().then(granted => {
        setNotificationsEnabled(granted);
      });
    }, 3000);

    // Listener per quando l'app viene installata
    const handleAppInstalled = () => {
      console.log('🎉 App installata con successo!');
      setPwaInstalled(true);
    };

    window.addEventListener('appinstalled', handleAppInstalled);

    return () => {
      clearTimeout(notificationTimer);
      window.removeEventListener('appinstalled', handleAppInstalled);
    };
  }, []);

  const handleLogin = (role) => {
    setCurrentRole(role);
    if (role === 'player') {
      // Il giocatore va direttamente alle sue convocazioni
      setCurrentScreen('my-events');
    } else {
      // Admin e Coach vanno alla dashboard
      setCurrentScreen('dashboard');
    }
  };

  const handleLogout = () => {
    setCurrentRole('');
    setCurrentScreen('role-selection');
    setScreenData(null);
  };

  const handleNavigate = (screen, data = null) => {
    setCurrentScreen(screen);
    setScreenData(data);
  };

  const handleBack = () => {
    setCurrentScreen('dashboard');
    setScreenData(null);
  };

  return (
    <>
      {currentScreen === 'role-selection' && (
  <LoginScreen onLogin={handleLogin} />
)}
      {currentScreen === 'dashboard' && (
        <Dashboard role={currentRole} onNavigate={handleNavigate} onLogout={handleLogout} />
      )}
      {currentScreen === 'calendar' && (
        <CalendarView onNavigate={handleNavigate} onBack={handleBack} />
      )}
      {currentScreen === 'statistics' && (
        <StatisticsView onBack={handleBack} />
      )}
      {currentScreen === 'teams' && (
        <TeamsList onNavigate={handleNavigate} onBack={handleBack} />
      )}
      {currentScreen === 'players' && (
        <PlayersList onNavigate={handleNavigate} onBack={handleBack} />
      )}
      {currentScreen === 'events' && (
        <EventsList onNavigate={handleNavigate} onBack={handleBack} />
      )}
      {currentScreen === 'create-event' && (
        <CreateEditEvent onNavigate={handleNavigate} onBack={handleBack} />
      )}
      {currentScreen === 'edit-event' && (
        <CreateEditEvent onNavigate={handleNavigate} onBack={handleBack} eventId={screenData} />
      )}
      {currentScreen === 'event-detail' && (
        <EventDetail onNavigate={handleNavigate} onBack={handleBack} eventId={screenData} />
      )}
      {currentScreen === 'my-events' && (
        <PlayerEvents onLogout={handleLogout} />
      )}
      {!pwaInstalled && <InstallPrompt />}
    </>
  );
};

export default () => (
  <NotificationProvider>
    <AppProvider>
      <SignedOut>
        <div style={{
          minHeight: '100vh',
          display: 'flex',
          alignItems: 'center',
          justifyContent: 'center',
          background: `linear-gradient(135deg, ${colors.primary} 0%, ${colors.primaryDark} 100%)`,
        }}>
         <div style={{
  backgroundColor: colors.white,
  padding: '60px 50px',
  borderRadius: '24px',
  boxShadow: '0 25px 70px rgba(0,0,0,0.25)',
  textAlign: 'center',
  maxWidth: '480px',
  width: '92%',
  margin: '0 auto',
}}>
            <div style={{ fontSize: '80px', marginBottom: '24px' }}>⚽</div>
            <h1 style={{ 
              marginBottom: '12px', 
              color: colors.primary,
              fontSize: '32px',
              fontWeight: 'bold',
            }}>PresenzaCalcio</h1>
            <p style={{ 
              marginBottom: '40px', 
              color: colors.gray,
              fontSize: '16px',
            }}>
              Sistema di Gestione Presenze Sportive
            </p>
            <SignIn 
              routing="hash"
              appearance={{
                elements: {
                  rootBox: {
                    width: '100%',
                  },
                  card: {
                    boxShadow: 'none',
                    padding: 0,
                  },
                },
              }}
            />
          </div>
        </div>
      </SignedOut>
      <SignedIn>
        <App />
      </SignedIn>
    </AppProvider>
  </NotificationProvider>
);<|MERGE_RESOLUTION|>--- conflicted
+++ resolved
@@ -1,15 +1,5 @@
 import React, { useState, useContext, createContext, useMemo, useCallback, useEffect } from 'react';
-<<<<<<< HEAD
-import InstallPrompt from './InstallPrompt';
-import { 
-  register as registerServiceWorker,
-  requestNotificationPermission,
-  sendLocalNotification,
-  scheduleEventNotification 
-} from './serviceWorkerRegistration';
-=======
 import { SignedIn, SignedOut, SignIn, SignUp, UserButton, useUser } from '@clerk/clerk-react';
->>>>>>> 3d85da27
 
 // ===== API CLIENT =====
 const API_URL = '/api/db';
